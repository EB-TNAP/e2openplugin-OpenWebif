# -*- coding: utf-8 -*-

##############################################################################
#                        2011 E2OpenPlugins                                  #
#                                                                            #
#  This file is open source software; you can redistribute it and/or modify  #
#     it under the terms of the GNU General Public License version 2 as      #
#               published by the Free Software Foundation.                   #
#                                                                            #
##############################################################################
import os
import re
from twisted.web import static, resource, http
from urllib import unquote, quote
from Components.config import config
from os import path as os_path, listdir
from Tools.Directories import fileExists
import glob

def new_getRequestHostname(self):
	host = self.getHeader(b'host')
	if host:
		if host[0]=='[':
			return host.split(']',1)[0] + "]"
		return host.split(':', 1)[0].encode('ascii')
	return self.getHost().host.encode('ascii')

http.Request.getRequestHostname = new_getRequestHostname

import json

class FileController(resource.Resource):

	def __init__(self, path = ""):
		resource.Resource.__init__(self)

	def render(self, request):
		action = "download"
		if "action" in request.args:
			action = request.args["action"][0]

		if "file" in request.args:
			filename = unquote(request.args["file"][0]).decode('utf-8', 'ignore').encode('utf-8')

			if not os.path.exists(filename):
				return "File '%s' not found" % (filename)

			# limit unauthenticated requests to directories /hdd, /media and /mnt.
			# Other directories with sensible information require authentication.
			filename = re.sub("^/+", "/", os.path.realpath(filename))
			for prefix in [ "/hdd/", "/media/", "/mnt/" ]:
				if filename.startswith(prefix):
					break
			else:
				# require authentication for request to eg. /etc
				if not self.isAuthenticated(request):
					return "File '%s' not found" % (filename)

			name = "stream"
			if "name" in request.args:
				name = request.args["name"][0]
			if action == "stream":
				response = "#EXTM3U\n#EXTVLCOPT--http-reconnect=true\n#EXTINF:-1,%s\nhttp://%s:%s/file?action=download&file=%s" % (name, request.getRequestHostname(), config.OpenWebif.port.value, quote(filename))
				request.setHeader("Content-Disposition:", 'attachment;filename="%s.m3u"' % name)
				request.setHeader("Content-Type:", "audio/mpegurl")
				return response
			elif action == "delete":
				request.setResponseCode(http.OK)
				return "TODO: DELETE FILE: %s" % (filename)
			elif action == "download":
				request.setHeader("Content-Disposition:", "attachment;filename=\"%s\"" % (filename.split('/')[-1]))
				rfile = static.File(filename, defaultType = "application/octet-stream")
				return rfile.render(request)
			else: 
				return "wrong action parameter"

		if "dir" in request.args:
			path = request.args["dir"][0]
			pattern = '*'
			data = []
			if "pattern" in request.args:
				pattern = request.args["pattern"][0]
<<<<<<< HEAD
			else:
				pattern = None

=======
>>>>>>> 9f6b0dff
			directories = []
			files = []
			if fileExists(path):
				if not self.isAuthenticated(request):
					data.append({"result": False,"message": "path %s not exits" % (path)})
				else:
					try:
						files = glob.glob(path+'/'+pattern)
					except:
						files = []
					files.sort()
					tmpfiles = files[:]
					for x in tmpfiles:
						if os_path.isdir(x):
							directories.append(x + '/')
							files.remove(x)
					data.append({"result": True,"dirs": directories,"files": files})
			else:
<<<<<<< HEAD
				return "path %s not exits" % (path)

=======
				data.append({"result": False,"message": "path %s not exits" % (path)})
			request.setHeader("content-type", "text/plain")
			return json.dumps(data)
	
>>>>>>> 9f6b0dff
	#
	# check if a request is authenticated; needed here for
	# requests to /etc and others, compatibility with iDreamX.
	def isAuthenticated(self, request):
		session = request.getSession().sessionNamespaces

		if "logged" in session.keys() and session["logged"]:
			return True

		if self.authenticate(request.getUser(), request.getPassword()):
			session["logged"] = True
			return True
		return False

	def authenticate(self, user, passwd):
		from crypt import crypt
		from pwd import getpwnam
		from spwd import getspnam
		cpass = None
		try:
			cpass = getpwnam(user)[1]
		except:
			return False
		if cpass:
			if cpass == 'x' or cpass == '*':
				try:
					cpass = getspnam(user)[1]
				except:
					return False
			return crypt(passwd, cpass) == cpass
		return False<|MERGE_RESOLUTION|>--- conflicted
+++ resolved
@@ -80,12 +80,6 @@
 			data = []
 			if "pattern" in request.args:
 				pattern = request.args["pattern"][0]
-<<<<<<< HEAD
-			else:
-				pattern = None
-
-=======
->>>>>>> 9f6b0dff
 			directories = []
 			files = []
 			if fileExists(path):
@@ -104,15 +98,10 @@
 							files.remove(x)
 					data.append({"result": True,"dirs": directories,"files": files})
 			else:
-<<<<<<< HEAD
-				return "path %s not exits" % (path)
-
-=======
 				data.append({"result": False,"message": "path %s not exits" % (path)})
 			request.setHeader("content-type", "text/plain")
 			return json.dumps(data)
-	
->>>>>>> 9f6b0dff
+
 	#
 	# check if a request is authenticated; needed here for
 	# requests to /etc and others, compatibility with iDreamX.
