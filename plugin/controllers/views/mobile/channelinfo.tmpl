#from urllib import quote
#from Plugins.Extensions.OpenWebif.local import tstrings
<html>
 <head>
	<title>OpenWebif</title>
	<meta http-equiv="Content-Type" content="text/html; charset=utf-8" />
	<meta name="viewport" content="user-scalable=no, width=device-width"/>
	<meta name="apple-mobile-web-app-capable" content="yes" />
	<link rel="stylesheet" type="text/css" href="/css/jquery.mobile-1.0.min.css" media="screen"/>
	<link rel="stylesheet" type="text/css" href="/css/iphone.css" media="screen"/>
	<script src="/js/jquery-1.6.2.min.js"></script>
	<script src="/js/jquery.mobile-1.0.min.js"></script>
 </head>
 <body> 
	<div data-role="page">

		<div id="header">
			<div class="button" onClick="history.back()">$tstrings['back']</div>
<<<<<<< HEAD
			<h1>OpenWebif</h1>
			#set $sref=quote($channelinfo.sref, safe=' ~@#$&()*!+=:;,.?/\'')
			<div class="button" style="right:5px;left:auto" onClick="zapChannel('$sref')">$tstrings['zap']</div>
=======
			<h1><a style="color:#FFF;text-decoration:none;" href='/mobile'>OpenWebif</a></h1>
			#set $link=quote('/mobile/channelzap?sref=' + $channelinfo.sref, safe=' ~@#$&()*!+=:;,.?/\'')
			<div class="button" style="right:5px;left:auto;" onClick="window.open('$link');return false;">$tstrings['zap']</div>
>>>>>>> 3a6b2c9d
		</div>
		<div id="mainContent" class="ui-corner-all">
			<table width="100%" border="0" cellspacing="1" cellpadding="5">
						<tr>
							<th colspan="3" class="ui-btn-up-b" style="text-align: left;">$tstrings['service']</th>
						</tr>
						<tr style="background-color:  #f0f7fc;">
							<td width="200"><img src="$channelinfo.picon" border="0" alt=""></td>
							<td width="100%" valign="top">
							<strong>$channelinfo.sname</strong><br />
							#if $channelinfo.title
								$channelinfo.title<br />
								$channelinfo.begin-$channelinfo.end ($channelinfo.duration min)<br />
							#end if
							</td>
						</tr>
						<tr>
							<th colspan="2" class="ui-btn-up-b" style="text-align: left;">$tstrings['current_event']</th>
						</tr>
						#if $channelinfo.has_key('shortdesc')
						<tr style="background-color:  #f0f7fc;">
							<td colspan="2">$channelinfo.shortdesc</td>
						</tr>
						#end if
						#if $channelinfo.has_key('longdesc')
						<tr style="background-color:  #f0f7fc;">
							<td colspan="2">$channelinfo.longdesc</td>
						</tr>
						#end if
			</table>
		</div>
		
		#if $channelepg
		<div id="contentContainer">
			<ul data-role="listview" data-inset="true" data-theme="d">
				<li data-role="list-divider" role="heading" data-theme="b">$tstrings['upcoming_events']</li>
				#for $event in $channelepg
				<li style="padding: 3px;">
					<a href="/mobile/eventview?eventid=$event.id&eventref=$event.sref" style="padding: 3px;">
						<span class="ui-li-heading" style="margin-top: 0px; margin-bottom: 3px;">$event.title</span>
						<span class="ui-li-desc" style="margin-bottom: 0px;">$event.begin - $event.end</span>
					</a>	
				</li>
				#end for
			</ul>
		</div>
		#end if

		<div id="footer">
			<p>OpenWebif Mobile</p>
			<a onclick="document.location.href='/index?mode=fullpage';return false;" href="#">$tstrings['show_full_openwebif']</a>
		</div>
		
	</div>
 </body>
</html>
      
<|MERGE_RESOLUTION|>--- conflicted
+++ resolved
@@ -1,84 +1,78 @@
-#from urllib import quote
-#from Plugins.Extensions.OpenWebif.local import tstrings
-<html>
- <head>
-	<title>OpenWebif</title>
-	<meta http-equiv="Content-Type" content="text/html; charset=utf-8" />
-	<meta name="viewport" content="user-scalable=no, width=device-width"/>
-	<meta name="apple-mobile-web-app-capable" content="yes" />
-	<link rel="stylesheet" type="text/css" href="/css/jquery.mobile-1.0.min.css" media="screen"/>
-	<link rel="stylesheet" type="text/css" href="/css/iphone.css" media="screen"/>
-	<script src="/js/jquery-1.6.2.min.js"></script>
-	<script src="/js/jquery.mobile-1.0.min.js"></script>
- </head>
- <body> 
-	<div data-role="page">
-
-		<div id="header">
-			<div class="button" onClick="history.back()">$tstrings['back']</div>
-<<<<<<< HEAD
-			<h1>OpenWebif</h1>
-			#set $sref=quote($channelinfo.sref, safe=' ~@#$&()*!+=:;,.?/\'')
-			<div class="button" style="right:5px;left:auto" onClick="zapChannel('$sref')">$tstrings['zap']</div>
-=======
-			<h1><a style="color:#FFF;text-decoration:none;" href='/mobile'>OpenWebif</a></h1>
-			#set $link=quote('/mobile/channelzap?sref=' + $channelinfo.sref, safe=' ~@#$&()*!+=:;,.?/\'')
-			<div class="button" style="right:5px;left:auto;" onClick="window.open('$link');return false;">$tstrings['zap']</div>
->>>>>>> 3a6b2c9d
-		</div>
-		<div id="mainContent" class="ui-corner-all">
-			<table width="100%" border="0" cellspacing="1" cellpadding="5">
-						<tr>
-							<th colspan="3" class="ui-btn-up-b" style="text-align: left;">$tstrings['service']</th>
-						</tr>
-						<tr style="background-color:  #f0f7fc;">
-							<td width="200"><img src="$channelinfo.picon" border="0" alt=""></td>
-							<td width="100%" valign="top">
-							<strong>$channelinfo.sname</strong><br />
-							#if $channelinfo.title
-								$channelinfo.title<br />
-								$channelinfo.begin-$channelinfo.end ($channelinfo.duration min)<br />
-							#end if
-							</td>
-						</tr>
-						<tr>
-							<th colspan="2" class="ui-btn-up-b" style="text-align: left;">$tstrings['current_event']</th>
-						</tr>
-						#if $channelinfo.has_key('shortdesc')
-						<tr style="background-color:  #f0f7fc;">
-							<td colspan="2">$channelinfo.shortdesc</td>
-						</tr>
-						#end if
-						#if $channelinfo.has_key('longdesc')
-						<tr style="background-color:  #f0f7fc;">
-							<td colspan="2">$channelinfo.longdesc</td>
-						</tr>
-						#end if
-			</table>
-		</div>
-		
-		#if $channelepg
-		<div id="contentContainer">
-			<ul data-role="listview" data-inset="true" data-theme="d">
-				<li data-role="list-divider" role="heading" data-theme="b">$tstrings['upcoming_events']</li>
-				#for $event in $channelepg
-				<li style="padding: 3px;">
-					<a href="/mobile/eventview?eventid=$event.id&eventref=$event.sref" style="padding: 3px;">
-						<span class="ui-li-heading" style="margin-top: 0px; margin-bottom: 3px;">$event.title</span>
-						<span class="ui-li-desc" style="margin-bottom: 0px;">$event.begin - $event.end</span>
-					</a>	
-				</li>
-				#end for
-			</ul>
-		</div>
-		#end if
-
-		<div id="footer">
-			<p>OpenWebif Mobile</p>
-			<a onclick="document.location.href='/index?mode=fullpage';return false;" href="#">$tstrings['show_full_openwebif']</a>
-		</div>
-		
-	</div>
- </body>
-</html>
-      
+#from urllib import quote
+#from Plugins.Extensions.OpenWebif.local import tstrings
+<html>
+ <head>
+	<title>OpenWebif</title>
+	<meta http-equiv="Content-Type" content="text/html; charset=utf-8" />
+	<meta name="viewport" content="user-scalable=no, width=device-width"/>
+	<meta name="apple-mobile-web-app-capable" content="yes" />
+	<link rel="stylesheet" type="text/css" href="/css/jquery.mobile-1.0.min.css" media="screen"/>
+	<link rel="stylesheet" type="text/css" href="/css/iphone.css" media="screen"/>
+	<script src="/js/jquery-1.6.2.min.js"></script>
+	<script src="/js/jquery.mobile-1.0.min.js"></script>
+ </head>
+ <body> 
+	<div data-role="page">
+
+		<div id="header">
+			<div class="button" onClick="history.back()">$tstrings['back']</div>
+			<h1><a style="color:#FFF;text-decoration:none;" href='/mobile'>OpenWebif</a></h1>
+			#set $link=quote('/mobile/channelzap?sref=' + $channelinfo.sref, safe=' ~@#$&()*!+=:;,.?/\'')
+			<div class="button" style="right:5px;left:auto;" onClick="window.open('$link');return false;">$tstrings['zap']</div>
+		</div>
+		<div id="mainContent" class="ui-corner-all">
+			<table width="100%" border="0" cellspacing="1" cellpadding="5">
+						<tr>
+							<th colspan="3" class="ui-btn-up-b" style="text-align: left;">$tstrings['service']</th>
+						</tr>
+						<tr style="background-color:  #f0f7fc;">
+							<td width="200"><img src="$channelinfo.picon" border="0" alt=""></td>
+							<td width="100%" valign="top">
+							<strong>$channelinfo.sname</strong><br />
+							#if $channelinfo.title
+								$channelinfo.title<br />
+								$channelinfo.begin-$channelinfo.end ($channelinfo.duration min)<br />
+							#end if
+							</td>
+						</tr>
+						<tr>
+							<th colspan="2" class="ui-btn-up-b" style="text-align: left;">$tstrings['current_event']</th>
+						</tr>
+						#if $channelinfo.has_key('shortdesc')
+						<tr style="background-color:  #f0f7fc;">
+							<td colspan="2">$channelinfo.shortdesc</td>
+						</tr>
+						#end if
+						#if $channelinfo.has_key('longdesc')
+						<tr style="background-color:  #f0f7fc;">
+							<td colspan="2">$channelinfo.longdesc</td>
+						</tr>
+						#end if
+			</table>
+		</div>
+		
+		#if $channelepg
+		<div id="contentContainer">
+			<ul data-role="listview" data-inset="true" data-theme="d">
+				<li data-role="list-divider" role="heading" data-theme="b">$tstrings['upcoming_events']</li>
+				#for $event in $channelepg
+				<li style="padding: 3px;">
+					<a href="/mobile/eventview?eventid=$event.id&eventref=$event.sref" style="padding: 3px;">
+						<span class="ui-li-heading" style="margin-top: 0px; margin-bottom: 3px;">$event.title</span>
+						<span class="ui-li-desc" style="margin-bottom: 0px;">$event.begin - $event.end</span>
+					</a>	
+				</li>
+				#end for
+			</ul>
+		</div>
+		#end if
+
+		<div id="footer">
+			<p>OpenWebif Mobile</p>
+			<a onclick="document.location.href='/index?mode=fullpage';return false;" href="#">$tstrings['show_full_openwebif']</a>
+		</div>
+		
+	</div>
+ </body>
+</html>
+      