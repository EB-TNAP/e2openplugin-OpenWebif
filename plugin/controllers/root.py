##############################################################################
#                        2011 E2OpenPlugins                                  #
#                                                                            #
#  This file is open source software; you can redistribute it and/or modify  #
#     it under the terms of the GNU General Public License version 2 as      #
#               published by the Free Software Foundation.                   #
#                                                                            #
##############################################################################

from Tools.Directories import fileExists
from models.info import getBasePath, getPublicPath, getViewsPath, getPiconPath
from models.grab import grabScreenshot
from base import BaseController
from web import WebController
from ajax import AjaxController
from api import ApiController
from file import FileController
from mobile import MobileController
from ipkg import IpkgController
from AT import ATController
from ER import ERController
from BQE import BQEController
from twisted.web import static, http

class RootController(BaseController):
	def __init__(self, session, path = ""):
		BaseController.__init__(self, path)
		self.session = session
		piconpath = getPiconPath()
		
		self.putChild("web", WebController(session))
		self.putChild("api", ApiController(session))
		self.putChild("ajax", AjaxController(session))
		self.putChild("file", FileController(session))
		self.putChild("grab", grabScreenshot(session))
		self.putChild("mobile", MobileController(session))
		self.putChild("js", static.File(getPublicPath() + "/js"))
		self.putChild("css", static.File(getPublicPath() + "/css"))
		self.putChild("static", static.File(getPublicPath() + "/static"))
		self.putChild("images", static.File(getPublicPath() + "/images"))
		self.putChild("ipkg", IpkgController(session))
		self.putChild("autotimer", ATController(session))
		self.putChild("epgrefresh", ERController(session))
		self.putChild("bouqueteditor", BQEController(session))
		if piconpath:
			self.putChild("picon", static.File(piconpath))
		
		
	# this function will be called before a page is loaded
	def prePageLoad(self, request):
		# we set withMainTemplate here so it's a default for every page
		self.withMainTemplate = True
		
	# the "pages functions" must be called P_pagename
	# example http://boxip/index => P_index
	def P_index(self, request):
		mode = ''
		if "mode" in request.args.keys():
			mode = request.args["mode"][0]
		uagent = request.getHeader('User-Agent')
<<<<<<< HEAD
		if uagent:
			if uagent.lower().find("iphone") != -1 or uagent.lower().find("ipod") != -1 or uagent.lower().find("blackberry") != -1 or uagent.lower().find("android") != -1:
=======
		if uagent and mode != 'fullpage':
			if uagent.find("iPhone") != -1 or uagent.find("iPod") != -1 or (uagent.lower().find("android") != -1 and uagent.lower().find("mobile") != -1):
>>>>>>> 3e493e4b
				request.setHeader("Location", "/mobile/")
				request.setResponseCode(http.FOUND)
				return ""
		return {}
		<|MERGE_RESOLUTION|>--- conflicted
+++ resolved
@@ -58,13 +58,8 @@
 		if "mode" in request.args.keys():
 			mode = request.args["mode"][0]
 		uagent = request.getHeader('User-Agent')
-<<<<<<< HEAD
-		if uagent:
-			if uagent.lower().find("iphone") != -1 or uagent.lower().find("ipod") != -1 or uagent.lower().find("blackberry") != -1 or uagent.lower().find("android") != -1:
-=======
 		if uagent and mode != 'fullpage':
-			if uagent.find("iPhone") != -1 or uagent.find("iPod") != -1 or (uagent.lower().find("android") != -1 and uagent.lower().find("mobile") != -1):
->>>>>>> 3e493e4b
+			if uagent.lower().find("iphone") != -1 or uagent.lower().find("ipod") != -1 or (uagent.lower().find("android") != -1 and uagent.lower().find("mobile") != -1):
 				request.setHeader("Location", "/mobile/")
 				request.setResponseCode(http.FOUND)
 				return ""
