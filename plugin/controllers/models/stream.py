# -*- coding: utf-8 -*-

##############################################################################
#                        2011 E2OpenPlugins                                  #
#                                                                            #
#  This file is open source software; you can redistribute it and/or modify  #
#     it under the terms of the GNU General Public License version 2 as      #
#               published by the Free Software Foundation.                   #
#                                                                            #
##############################################################################
from boxbranding import getMachineBuild
from enigma import eServiceReference, getBestPlayableServiceReference
from ServiceReference import ServiceReference
from info import getInfo
from urllib import unquote, quote
import os
from Components.config import config

def getStream(session, request, m3ufile):
	if "ref" in request.args:
		sRef=unquote(unquote(request.args["ref"][0]).decode('utf-8', 'ignore')).encode('utf-8')
	else:
		sRef = ""

	currentServiceRef = None
	if m3ufile == "streamcurrent.m3u":
		currentServiceRef = session.nav.getCurrentlyPlayingServiceReference()
		sRef = currentServiceRef.toString() 

	if sRef.startswith("1:134:"):
		if currentServiceRef is None:
			currentServiceRef = session.nav.getCurrentlyPlayingServiceReference()
		if currentServiceRef is None:
			currentServiceRef = eServiceReference()
		ref = getBestPlayableServiceReference(eServiceReference(sRef), currentServiceRef)
		if ref is None:
			sRef = ""
		else:
			sRef = ref.toString()

	name = "stream"
	if "name" in request.args:
		name = request.args["name"][0]
	# #EXTINF:-1,%s\n  remove not compatiple with old api
	progopt = ''
	if config.OpenWebif.service_name_for_stream.value and sRef != '':
		progopt="#EXTVLCOPT:program=%d\n" % (int(sRef.split(':')[3],16))
	portNumber = config.OpenWebif.streamport.value
	info = getInfo()
	model = info["model"]
<<<<<<< HEAD
	if model in ("Solo²", "Duo²", "Solo SE", "Quad", "Quad Plus") or getMachineBuild() in ('inihdp'):
=======
	if model in ("solo2", "duo2", "solose", "vusolo2", "vuduo2", "vusolose", "xpeedlx3", "gbquad", "gbquadplus"):
>>>>>>> d8c225f9
		if "device" in request.args :
			if request.args["device"][0] == "phone" :
				portNumber = config.plugins.transcodingsetup.port.value
		if "port" in request.args:
			portNumber = request.args["port"][0]
	response = "#EXTM3U \n#EXTVLCOPT--http-reconnect=true \n%shttp://%s:%s/%s\n" % (progopt,request.getRequestHostname(), portNumber, sRef)
	request.setHeader('Content-Type', 'application/text')
	return response

def getTS(self, request):
	if "file" in request.args:
		filename = unquote(request.args["file"][0]).decode('utf-8', 'ignore').encode('utf-8')
		if not os.path.exists(filename):
			return "File '%s' not found" % (filename)

#	ServiceReference is not part of filename so look in the '.ts.meta' file
		sRef = ""
		if os.path.exists(filename + '.meta'):
			metafile = open(filename + '.meta', "r")
			line = metafile.readline()
			if line:
				sRef = eServiceReference(line.strip()).toString()
			metafile.close()

		progopt = ''
		if config.OpenWebif.service_name_for_stream.value and sRef != '':
			progopt="#EXTVLCOPT:program=%d\n" % (int(sRef.split(':')[3],16))
		portNumber = config.OpenWebif.port.value
		info = getInfo()
		model = info["model"]
<<<<<<< HEAD
		if model in ("Solo²", "Duo²", "Solo SE", "Quad", "Quad Plus") or getMachineBuild() in ('inihdp'):
=======
		if model in ("solo2", "duo2", "solose", "vusolo2", "vuduo2", "vusolose", "xpeedlx3", "gbquad", "gbquadplus"):
>>>>>>> d8c225f9
			if "device" in request.args :
				if request.args["device"][0] == "phone" :
					portNumber = config.plugins.transcodingsetup.port.value
		if "port" in request.args:
			portNumber = request.args["port"][0]
		response = "#EXTM3U\n#EXTVLCOPT--http-reconnect=true \n%shttp://%s:%s/file?file=%s\n" % (progopt,request.getRequestHostname(), portNumber, quote(filename))
		request.setHeader('Content-Type', 'application/text')
		return response
	else:
		return "Missing file parameter"

def getStreamSubservices(session, request):
	services = []
	currentServiceRef = session.nav.getCurrentlyPlayingServiceReference()

	# TODO : this will only work if sref = current channel
	# the DMM webif can also show subservices for other channels like the current
	# ideas are welcome

	if "sRef" in request.args:
		currentServiceRef = eServiceReference(request.args["sRef"][0])

	if currentServiceRef is not None:
		currentService = session.nav.getCurrentService()
		subservices = currentService.subServices()

		services.append({
			"servicereference": currentServiceRef.toString(),
			"servicename": ServiceReference(currentServiceRef).getServiceName()
			}) 
		if subservices and subservices.getNumberOfSubservices() != 0:
			n = subservices and subservices.getNumberOfSubservices()  
			z = 0
			while z < n:
				sub = subservices.getSubservice(z)
				services.append({
					"servicereference": sub.toString(),
					"servicename": sub.getName()
				}) 
				z += 1
	else:
		services.append =({
			"servicereference": "N/A",
			"servicename": "N/A"
		})

	return { "services": services }
<|MERGE_RESOLUTION|>--- conflicted
+++ resolved
@@ -48,11 +48,7 @@
 	portNumber = config.OpenWebif.streamport.value
 	info = getInfo()
 	model = info["model"]
-<<<<<<< HEAD
 	if model in ("Solo²", "Duo²", "Solo SE", "Quad", "Quad Plus") or getMachineBuild() in ('inihdp'):
-=======
-	if model in ("solo2", "duo2", "solose", "vusolo2", "vuduo2", "vusolose", "xpeedlx3", "gbquad", "gbquadplus"):
->>>>>>> d8c225f9
 		if "device" in request.args :
 			if request.args["device"][0] == "phone" :
 				portNumber = config.plugins.transcodingsetup.port.value
@@ -83,11 +79,7 @@
 		portNumber = config.OpenWebif.port.value
 		info = getInfo()
 		model = info["model"]
-<<<<<<< HEAD
 		if model in ("Solo²", "Duo²", "Solo SE", "Quad", "Quad Plus") or getMachineBuild() in ('inihdp'):
-=======
-		if model in ("solo2", "duo2", "solose", "vusolo2", "vuduo2", "vusolose", "xpeedlx3", "gbquad", "gbquadplus"):
->>>>>>> d8c225f9
 			if "device" in request.args :
 				if request.args["device"][0] == "phone" :
 					portNumber = config.plugins.transcodingsetup.port.value
