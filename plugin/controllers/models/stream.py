--- conflicted
+++ resolved
@@ -6,16 +6,12 @@
 #               published by the Free Software Foundation.                   #
 #                                                                            #
 ##############################################################################
-<<<<<<< HEAD
 from enigma import eServiceReference
-from urllib import unquote
-=======
 from urllib import unquote, quote
 import os
 from Components.config import config
 
 def getStream(self, request, m3ufile):
->>>>>>> fcf09f6b
 
 	if "ref" in request.args:
 		sRef=unquote(request.args["ref"][0]).decode('utf-8', 'ignore').encode('utf-8')
