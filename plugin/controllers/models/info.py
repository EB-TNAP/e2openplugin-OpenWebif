##############################################################################
#                        2011 E2OpenPlugins                                  #
#                                                                            #
#  This file is open source software; you can redistribute it and/or modify  #
#     it under the terms of the GNU General Public License version 2 as      #
#               published by the Free Software Foundation.                   #
#                                                                            #
##############################################################################

from Components.About import about
from Components.config import config
from Components.NimManager import nimmanager
from Components.Harddisk import harddiskmanager
from Components.Network import iNetwork
from RecordTimer import parseEvent
from Screens.Standby import inStandby
<<<<<<< HEAD
try:
	from Tools.StbHardware import getFPVersion
except:
	from Tools.DreamboxHardware import getFPVersion
=======
>>>>>>> a5b244bb
from Tools.Directories import fileExists, pathExists
from time import time, localtime, strftime
from enigma import eDVBVolumecontrol, eServiceCenter

import os
import sys
import time

OPENWEBIFVER = "OWIF 0.1.2"

def getOpenWebifVer():
	return OPENWEBIFVER

def formatIp(ip):
	if len(ip) != 4:
		return None
	return "%d.%d.%d.%d" % (ip[0], ip[1], ip[2], ip[3])

def getBasePath():
	path = os.path.dirname(sys.modules[__name__].__file__)
	chunks = path.split("/")
	chunks.pop()
	chunks.pop()
	return "/".join(chunks)

def getPublicPath(file = ""):
	return getBasePath() + "/public/" + file

def getViewsPath(file = ""):
	return getBasePath() + "/controllers/views/" + file

def getPiconPath():
	if pathExists("/media/usb/picon/"):
		return "/media/usb/picon/"
	elif pathExists("/media/cf/picon/"):
		return "/media/cf/picon/"
	elif pathExists("/usr/share/enigma2/picon/"):
		return "/usr/share/enigma2/picon/"
	elif pathExists("/picon/"):
		return "/picon/"
	else:
		return ""

def getInfo():
	# TODO: get webif versione somewhere!
	info = {}

	brand = "Dream Multimedia"
	model = "unknown"
	chipset = "unknown"

	if fileExists('/proc/stb/info/boxtype') and open("/proc/stb/info/boxtype",'r').read().strip() == "gigablue":
		brand = "GigaBlue"
		model = open("/proc/stb/info/gbmodel").read().strip()
	elif fileExists("/proc/stb/info/hwmodel"):
		brand = "Technomate"
		model = open("/proc/stb/info/hwmodel").read().strip()
	elif fileExists("/proc/stb/info/boxtype") and open("/proc/stb/info/boxtype",'r').read().strip().startswith("et"):
		brand = "Clarke-Xtrend"
		model = open("/proc/stb/info/boxtype").read().strip()
		if model == "et9500":
			model = "et9x00"
	elif fileExists("/proc/stb/info/boxtype") and open("/proc/stb/info/boxtype",'r').read().strip().startswith("ini-"):
		brand = "INI-Series"
		model = open("/proc/stb/info/boxtype").read().strip()
	elif fileExists("/proc/stb/info/azmodel"):
		brand = "AZBOX"
		model = open("/proc/stb/info/model").read().strip()
		if model == "me":
			chipset = "SIGMA 8655"
		elif model == "minime":
			chipset = "SIGMA 8653"
		else:
			chipset = "SIGMA 8634"
	elif fileExists("/proc/stb/info/vumodel"):
		brand = "Vuplus"
		model = open("/proc/stb/info/vumodel").read().strip()
	else:
		model = open("/proc/stb/info/model").read().strip()

	info['brand'] = brand
	info['model'] = model

	if fileExists("/proc/stb/info/chipset"):
		f = open("/proc/stb/info/chipset",'r')
 		chipset = f.readline().strip()
 		f.close()

	info['chipset'] = chipset

	memFree = 0
	for line in open("/proc/meminfo",'r'):
	 	parts = line.split(':')
		key = parts[0].strip()
		if key == "MemTotal":
			info['mem1'] = parts[1].strip()
		elif key in ("MemFree", "Buffers", "Cached"):
			memFree += int(parts[1].strip().split(' ',1)[0])
	info['mem2'] = "%s kB" % memFree

	try:
		f = open("/proc/uptime", "rb")
		uptime = int(float(f.readline().split(' ', 2)[0].strip()))
		f.close()
		uptimetext = ''
		if uptime > 86400:
			d = uptime/86400
			uptime = uptime % 86400
			uptimetext += '%dd ' % d
		uptimetext += "%d:%.2d" % (uptime/3600, (uptime%3600)/60)
	except:
		uptimetext = "?"
	info['uptime'] = uptimetext

	if fileExists("/etc/bhversion"):
		f = open("/etc/bhversion",'r')
		imagever = f.readline().strip()
		f.close()
	elif fileExists("/etc/version"):
		f = open("/etc/version",'r')
		imagever = f.readline().strip()
		f.close()
	elif fileExists("/etc/vtiversion.info"):
		f = open("/etc/vtiversion.info",'r')
		imagever = f.readline().strip()
		f.close()
	else:
		imagever = about.getImageVersionString()

	info["webifver"] = getOpenWebifVer()
	info['imagever'] = imagever
	info['enigmaver'] = about.getEnigmaVersionString()
	info['kernelver'] = about.getKernelVersionString()

<<<<<<< HEAD
=======
	try:
		from Tools.StbHardware import getFPVersion
	except ImportError:
		from Tools.DreamboxHardware import getFPVersion

>>>>>>> a5b244bb
	info['fp_version'] = getFPVersion()

	info['tuners'] = []
	for i in range(0, nimmanager.getSlotCount()):
		info['tuners'].append({
			"name": nimmanager.getNim(i).getSlotName(),
			"type": nimmanager.getNimName(i) + " (" + nimmanager.getNim(i).getFriendlyType() + ")"
		})

	info['ifaces'] = []
	ifaces = iNetwork.getConfiguredAdapters()
	for iface in ifaces:
		info['ifaces'].append({
			"name": iNetwork.getAdapterName(iface),
			"mac": iNetwork.getAdapterAttribute(iface, "mac"),
			"dhcp": iNetwork.getAdapterAttribute(iface, "dhcp"),
			"ip": formatIp(iNetwork.getAdapterAttribute(iface, "ip")),
			"mask": formatIp(iNetwork.getAdapterAttribute(iface, "netmask")),
			"gw": formatIp(iNetwork.getAdapterAttribute(iface, "gateway"))
		})

	info['hdd'] = []
	for hdd in harddiskmanager.hdd:
		if hdd.free() <= 1024:
			free = "%i MB" % (hdd.free())
		else:
			free = float(hdd.free()) / float(1024)
			free = "%.3f GB" % free
		info['hdd'].append({
			"model": hdd.model(),
			"capacity": hdd.capacity(),
			"free": free
		})
	return info

def getFrontendStatus(session):
	inf = {}
	inf['tunertype'] = ""
	inf['tunernumber'] = ""
	inf['snr'] = ""
	inf['snr_db'] = ""
	inf['agc'] = ""
	inf['ber'] = ""

	feinfo = session.nav.getCurrentService().frontendInfo()
	frontendData = feinfo and feinfo.getAll(True)

	if frontendData is not None:
		inf['tunertype'] = frontendData.get("tuner_type", "UNKNOWN")
		inf['tunernumber'] = frontendData.get("tuner_number")

	frontendStatus = feinfo and feinfo.getFrontendStatus()
	if frontendStatus is not None:
		percent = frontendStatus.get("tuner_signal_quality")
		if percent is not None:
			inf['snr'] = int(percent * 100 / 65536)
			inf['snr_db'] = inf['snr']
		percent = frontendStatus.get("tuner_signal_quality_db")
		if percent is not None:
			inf['snr_db'] = "%3.02f" % (percent / 100.0)
		percent = frontendStatus.get("tuner_signal_power")
		if percent is not None:
			inf['agc'] = int(percent * 100 / 65536)
		percent =  frontendStatus.get("tuner_bit_error_rate")
		if percent is not None:
			inf['ber'] = int(percent * 100 / 65536)

	return inf

def getCurrentTime():
	t = time.localtime()
	return {
		"status": True,
		"time": "%2d:%02d:%02d" % (t.tm_hour, t.tm_min, t.tm_sec)
	}

def getStatusInfo(self):
	statusinfo = {}

	# Get Current Volume and Mute Status
	vcontrol = eDVBVolumecontrol.getInstance()

	statusinfo['volume'] = vcontrol.getVolume()
	statusinfo['muted'] = vcontrol.isMuted()

	# Get currently running Service
	event = None
	serviceref = self.session.nav.getCurrentlyPlayingServiceReference()
	if serviceref is not None:
		serviceHandler = eServiceCenter.getInstance()
		serviceHandlerInfo = serviceHandler.info(serviceref)

		service = self.session.nav.getCurrentService()
		serviceinfo = service and service.info()
		event = serviceinfo and serviceinfo.getEvent(0)
	else:
		event = None

	if event is not None:
		curEvent = parseEvent(event)
		statusinfo['currservice_name'] = curEvent[2].replace('\xc2\x86', '').replace('\xc2\x87', '')
		statusinfo['currservice_serviceref'] = serviceref.toString()
		statusinfo['currservice_begin'] = strftime("%H:%M", (localtime(int(curEvent[0])+(config.recording.margin_before.value*60))))
		statusinfo['currservice_end'] = strftime("%H:%M", (localtime(int(curEvent[1])-(config.recording.margin_after.value*60))))
		statusinfo['currservice_description'] = curEvent[3]
		if len(curEvent[3]) > 220:
			statusinfo['currservice_description'] = curEvent[3][0:220] + "..."
		statusinfo['currservice_station'] = serviceHandlerInfo.getName(serviceref).replace('\xc2\x86', '').replace('\xc2\x87', '')
	else:
		statusinfo['currservice_name'] = "N/A"
		statusinfo['currservice_begin'] = ""
		statusinfo['currservice_end'] = ""
		statusinfo['currservice_description'] = ""
		if serviceref:
			statusinfo['currservice_serviceref'] = serviceref.toString()
			statusinfo['currservice_station'] = serviceHandlerInfo.getName(serviceref).replace('\xc2\x86', '').replace('\xc2\x87', '')

	# Get Standby State
	if inStandby == None:
		statusinfo['inStandby'] = "false"
	else:
		statusinfo['inStandby'] = "true"

	return statusinfo<|MERGE_RESOLUTION|>--- conflicted
+++ resolved
@@ -14,13 +14,6 @@
 from Components.Network import iNetwork
 from RecordTimer import parseEvent
 from Screens.Standby import inStandby
-<<<<<<< HEAD
-try:
-	from Tools.StbHardware import getFPVersion
-except:
-	from Tools.DreamboxHardware import getFPVersion
-=======
->>>>>>> a5b244bb
 from Tools.Directories import fileExists, pathExists
 from time import time, localtime, strftime
 from enigma import eDVBVolumecontrol, eServiceCenter
@@ -155,14 +148,11 @@
 	info['enigmaver'] = about.getEnigmaVersionString()
 	info['kernelver'] = about.getKernelVersionString()
 
-<<<<<<< HEAD
-=======
 	try:
 		from Tools.StbHardware import getFPVersion
 	except ImportError:
 		from Tools.DreamboxHardware import getFPVersion
 
->>>>>>> a5b244bb
 	info['fp_version'] = getFPVersion()
 
 	info['tuners'] = []
