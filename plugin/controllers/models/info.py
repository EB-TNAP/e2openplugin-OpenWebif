##############################################################################
#                        2011 E2OpenPlugins                                  #
#                                                                            #
#  This file is open source software; you can redistribute it and/or modify  #
#     it under the terms of the GNU General Public License version 2 as      #
#               published by the Free Software Foundation.                   #
#                                                                            #
##############################################################################

from Components.About import about
from Components.config import config
from Components.NimManager import nimmanager
from Components.Harddisk import harddiskmanager
from Components.Network import iNetwork
from RecordTimer import parseEvent
from Screens.Standby import inStandby
from Tools.Directories import fileExists, pathExists
from time import time, localtime, strftime
from enigma import eDVBVolumecontrol, eServiceCenter, getDistro

import os
import sys
import time

OPENWEBIFVER = "OWIF 0.1.7"

def getOpenWebifVer():
	return OPENWEBIFVER

def formatIp(ip):
	if ip is None or len(ip) != 4:
		return "0.0.0.0"
	return "%d.%d.%d.%d" % (ip[0], ip[1], ip[2], ip[3])

def getBasePath():
	path = os.path.dirname(sys.modules[__name__].__file__)
	chunks = path.split("/")
	chunks.pop()
	chunks.pop()
	return "/".join(chunks)

def getPublicPath(file = ""):
	return getBasePath() + "/public/" + file

def getViewsPath(file = ""):
	return getBasePath() + "/controllers/views/" + file

def getPiconPath():
	if pathExists("/media/usb/picon/"):
		return "/media/usb/picon/"
	elif pathExists("/media/cf/picon/"):
		return "/media/cf/picon/"
	elif pathExists("/media/hdd/picon/"):
		return "/media/hdd/picon/"
	elif pathExists("/usr/share/enigma2/picon/"):
		return "/usr/share/enigma2/picon/"
	elif pathExists("/picon/"):
		return "/picon/"
	else:
		return ""

def getInfo():
	# TODO: get webif versione somewhere!
	info = {}

	brand = "Dream Multimedia"
	model = "unknown"
	chipset = "unknown"
<<<<<<< HEAD

	if fileExists("/proc/stb/info/hwmodel"):
		file = open("/proc/stb/info/hwmodel")
		model = file.read().strip().lower()
		file.close()
		if model == "tmtwinoe":
			model = "TM-TWIN-OE"
			brand = "Technomate"
		elif model == "tm2toe":
			model = "TM-2T-OE"
			brand = "Technomate"
		elif model == "tmsingle":
			model = "TM-SINGLE"
			brand = "Technomate"
		elif model == "tmnanooe":
			model = "TM-NANO-OE"
			brand = "Technomate"
		elif model == "ios100hd":
			model = "IOS-100HD"
			brand = "Iqon"
		elif model == "ios200hd":
			model = "IOS-200HD"
			brand = "Iqon"
		elif model == "ios300hd":
			model = "IOS-300HD"
			brand = "Iqon"
	elif fileExists("/proc/stb/info/boxtype"):
		file = open("/proc/stb/info/boxtype")
		model = file.read().strip().lower()
		file.close()
		if model == "gigablue":
			brand = "GigaBlue"
			if fileExists("/proc/stb/info/gbmodel"):
				file = open("/proc/stb/info/gbmodel")
				model = file.read().strip().lower()
				file.close()
			else:
				model = 'gb800solo'
		elif model.startswith("et"):
			brand = "Clarke-Xtrend"
			if model == "et9500":
				model = "et9x00"
		elif model.startswith("ini"):
			if model.endswith("sv"):
				brand = "Miraclebox"
				if model == "ini-5000sv":
					model = "Premium Twin"
				elif model == "ini-1000sv":
					model = "Premium Mini"
				else:
					model
=======
	
	if fileExists("/proc/stb/info/boxtype"):
		brand = "Xtrend"
		f = open("/proc/stb/info/boxtype",'r')
		model = f.readline().strip().lower()
 		if model.startswith("et"):
		    brand = "Xtrend"
		elif model.startswith("ini"):
			if model.endswith("sv"):
				brand = "MiracleBox"
>>>>>>> 0bc5d3d3
			elif model.endswith("ru"):
				brand = "Sezam"
			else:
				brand = "Venton"
<<<<<<< HEAD
		elif model == "xp1000":
			brand = "XP-Series"
		elif model == "xp1000s":
			brand = "Octagon"
			model = "SF8 HD"		
		elif model == "odinm9":
			brand = "Odin-Series"
		elif model == "odinm7":
			if getDistro() == 'axassupport':
				brand = "AXAS"
				model = "Class M"
			else:
				brand = "Odin-Series"
		elif model == "e3hd":
			if getDistro() == 'axassupport':
				brand = "AXAS"
				model = "Class E"
			else:
				brand = "E3-Series"
		elif model == "ebox5000":
			brand = "MixOs-Series"
			model = "MixOs F5"
		elif model == "ebox5100":
			brand = "MixOs-Series"
			model = "MixOs F5mini"
		elif model == "ebox7358":
			brand = "MixOs-Series"
			model = "MixOs F7"
		elif model.startswith("ixuss"):
			brand = "Ixuss-Series"
			chipset = "BCM7405"
=======
		elif model.startswith("xp"):
		    brand = "MaxDigital"
 		f.close()
	elif fileExists("/proc/stb/info/vumodel"):
		brand = "VuPlus"
		f = open("/proc/stb/info/vumodel",'r')
 		model = f.readline().strip().lower()
 		f.close()
>>>>>>> 0bc5d3d3
	elif fileExists("/proc/stb/info/azmodel"):
		brand = "AZBOX"
		file = open("/proc/stb/info/model")
		model = file.read().strip().lower()
		file.close()
		if model == "me":
			chipset = "SIGMA 8655"
		elif model == "minime":
			chipset = "SIGMA 8653"
		else:
			chipset = "SIGMA 8634"
	elif fileExists("/proc/stb/info/vumodel"):
		brand = "Vu Plus"
		file = open("/proc/stb/info/vumodel")
		model = file.read().strip().lower()
		file.close()
	else:
		file = open("/proc/stb/info/model")
		model = file.read().strip().lower()
		file.close()

	info['brand'] = brand
	info['model'] = model

	if fileExists("/proc/stb/info/chipset"):
		f = open("/proc/stb/info/chipset",'r')
		chipset = f.readline().strip()
		f.close()

	info['chipset'] = chipset

	memFree = 0
	file = open("/proc/meminfo",'r')
	for line in file:
		parts = line.split(':')
		key = parts[0].strip()
		if key == "MemTotal":
			info['mem1'] = parts[1].strip()
		elif key in ("MemFree", "Buffers", "Cached"):
			memFree += int(parts[1].strip().split(' ',1)[0])
	info['mem2'] = "%s kB" % memFree
	file.close()

	try:
		f = open("/proc/uptime", "rb")
		uptime = int(float(f.readline().split(' ', 2)[0].strip()))
		f.close()
		uptimetext = ''
		if uptime > 86400:
			d = uptime/86400
			uptime = uptime % 86400
			uptimetext += '%dd ' % d
		uptimetext += "%d:%.2d" % (uptime/3600, (uptime%3600)/60)
	except:
		uptimetext = "?"
	info['uptime'] = uptimetext

	info["webifver"] = getOpenWebifVer()
	try:
		from enigma import getImageVersionString, getBuildVersionString, getEnigmaVersionString
		info['imagever'] = getImageVersionString() + '.' + getBuildVersionString()
		info['enigmaver'] = getEnigmaVersionString()
	except:
		info['imagever'] = about.getImageVersionString()
		info['enigmaver'] = about.getEnigmaVersionString()
	info['kernelver'] = about.getKernelVersionString()

	try:
		from Tools.StbHardware import getFPVersion
	except ImportError:
		from Tools.DreamboxHardware import getFPVersion

	info['fp_version'] = getFPVersion()

	info['tuners'] = []
	for i in range(0, nimmanager.getSlotCount()):
		info['tuners'].append({
			"name": nimmanager.getNim(i).getSlotName(),
			"type": nimmanager.getNimName(i) + " (" + nimmanager.getNim(i).getFriendlyType() + ")"
		})

	info['ifaces'] = []
	ifaces = iNetwork.getConfiguredAdapters()
	for iface in ifaces:
		info['ifaces'].append({
			"name": iNetwork.getAdapterName(iface),
			"mac": iNetwork.getAdapterAttribute(iface, "mac"),
			"dhcp": iNetwork.getAdapterAttribute(iface, "dhcp"),
			"ip": formatIp(iNetwork.getAdapterAttribute(iface, "ip")),
			"mask": formatIp(iNetwork.getAdapterAttribute(iface, "netmask")),
			"gw": formatIp(iNetwork.getAdapterAttribute(iface, "gateway"))
		})

	info['hdd'] = []
	for hdd in harddiskmanager.hdd:
		if hdd.free() <= 1024:
			free = "%i MB" % (hdd.free())
		else:
			free = float(hdd.free()) / float(1024)
			free = "%.3f GB" % free
		info['hdd'].append({
			"model": hdd.model(),
			"capacity": hdd.capacity(),
			"free": free
		})
	return info

def getFrontendStatus(session):
	inf = {}
	inf['tunertype'] = ""
	inf['tunernumber'] = ""
	inf['snr'] = ""
	inf['snr_db'] = ""
	inf['agc'] = ""
	inf['ber'] = ""

	feinfo = session.nav.getCurrentService().frontendInfo()
	frontendData = feinfo and feinfo.getAll(True)

	if frontendData is not None:
		inf['tunertype'] = frontendData.get("tuner_type", "UNKNOWN")
		inf['tunernumber'] = frontendData.get("tuner_number")

	frontendStatus = feinfo and feinfo.getFrontendStatus()
	if frontendStatus is not None:
		percent = frontendStatus.get("tuner_signal_quality")
		if percent is not None:
			inf['snr'] = int(percent * 100 / 65536)
			inf['snr_db'] = inf['snr']
		percent = frontendStatus.get("tuner_signal_quality_db")
		if percent is not None:
			inf['snr_db'] = "%3.02f" % (percent / 100.0)
		percent = frontendStatus.get("tuner_signal_power")
		if percent is not None:
			inf['agc'] = int(percent * 100 / 65536)
		percent =  frontendStatus.get("tuner_bit_error_rate")
		if percent is not None:
			inf['ber'] = int(percent * 100 / 65536)

	return inf

def getCurrentTime():
	t = time.localtime()
	return {
		"status": True,
		"time": "%2d:%02d:%02d" % (t.tm_hour, t.tm_min, t.tm_sec)
	}

def getStatusInfo(self):
	statusinfo = {}

	# Get Current Volume and Mute Status
	vcontrol = eDVBVolumecontrol.getInstance()

	statusinfo['volume'] = vcontrol.getVolume()
	statusinfo['muted'] = vcontrol.isMuted()

	# Get currently running Service
	event = None
	serviceref = self.session.nav.getCurrentlyPlayingServiceReference()
	if serviceref is not None:
		serviceHandler = eServiceCenter.getInstance()
		serviceHandlerInfo = serviceHandler.info(serviceref)

		service = self.session.nav.getCurrentService()
		serviceinfo = service and service.info()
		event = serviceinfo and serviceinfo.getEvent(0)
	else:
		event = None

	if event is not None:
		curEvent = parseEvent(event)
		statusinfo['currservice_name'] = curEvent[2].replace('\xc2\x86', '').replace('\xc2\x87', '')
		statusinfo['currservice_serviceref'] = serviceref.toString()
		statusinfo['currservice_begin'] = strftime("%H:%M", (localtime(int(curEvent[0])+(config.recording.margin_before.getValue()*60))))
		statusinfo['currservice_end'] = strftime("%H:%M", (localtime(int(curEvent[1])-(config.recording.margin_after.getValue()*60))))
		statusinfo['currservice_description'] = curEvent[3]
		if len(curEvent[3]) > 220:
			statusinfo['currservice_description'] = curEvent[3][0:220] + "..."
		statusinfo['currservice_station'] = serviceHandlerInfo.getName(serviceref).replace('\xc2\x86', '').replace('\xc2\x87', '')
	else:
		statusinfo['currservice_name'] = "N/A"
		statusinfo['currservice_begin'] = ""
		statusinfo['currservice_end'] = ""
		statusinfo['currservice_description'] = ""
		if serviceref:
			statusinfo['currservice_serviceref'] = serviceref.toString()
			statusinfo['currservice_station'] = serviceHandlerInfo.getName(serviceref).replace('\xc2\x86', '').replace('\xc2\x87', '')

	# Get Standby State
	if inStandby == None:
		statusinfo['inStandby'] = "false"
	else:
		statusinfo['inStandby'] = "true"

	return statusinfo<|MERGE_RESOLUTION|>--- conflicted
+++ resolved
@@ -66,7 +66,6 @@
 	brand = "Dream Multimedia"
 	model = "unknown"
 	chipset = "unknown"
-<<<<<<< HEAD
 
 	if fileExists("/proc/stb/info/hwmodel"):
 		file = open("/proc/stb/info/hwmodel")
@@ -111,35 +110,22 @@
 				model = "et9x00"
 		elif model.startswith("ini"):
 			if model.endswith("sv"):
-				brand = "Miraclebox"
+				brand = "MiracleBox"
 				if model == "ini-5000sv":
 					model = "Premium Twin"
 				elif model == "ini-1000sv":
 					model = "Premium Mini"
 				else:
 					model
-=======
-	
-	if fileExists("/proc/stb/info/boxtype"):
-		brand = "Xtrend"
-		f = open("/proc/stb/info/boxtype",'r')
-		model = f.readline().strip().lower()
- 		if model.startswith("et"):
-		    brand = "Xtrend"
-		elif model.startswith("ini"):
-			if model.endswith("sv"):
-				brand = "MiracleBox"
->>>>>>> 0bc5d3d3
 			elif model.endswith("ru"):
 				brand = "Sezam"
 			else:
 				brand = "Venton"
-<<<<<<< HEAD
 		elif model == "xp1000":
 			brand = "XP-Series"
 		elif model == "xp1000s":
 			brand = "Octagon"
-			model = "SF8 HD"		
+			model = "SF8 HD"
 		elif model == "odinm9":
 			brand = "Odin-Series"
 		elif model == "odinm7":
@@ -166,16 +152,6 @@
 		elif model.startswith("ixuss"):
 			brand = "Ixuss-Series"
 			chipset = "BCM7405"
-=======
-		elif model.startswith("xp"):
-		    brand = "MaxDigital"
- 		f.close()
-	elif fileExists("/proc/stb/info/vumodel"):
-		brand = "VuPlus"
-		f = open("/proc/stb/info/vumodel",'r')
- 		model = f.readline().strip().lower()
- 		f.close()
->>>>>>> 0bc5d3d3
 	elif fileExists("/proc/stb/info/azmodel"):
 		brand = "AZBOX"
 		file = open("/proc/stb/info/model")
