--- conflicted
+++ resolved
@@ -16,11 +16,10 @@
 from Screens.Standby import inStandby
 from Tools.Directories import fileExists, pathExists
 from time import time, localtime, strftime
-<<<<<<< HEAD
-from enigma import eDVBVolumecontrol, eServiceCenter, getDistro, getBoxType
-=======
 from enigma import eDVBVolumecontrol, eServiceCenter, eServiceReference
->>>>>>> 3e493e4b
+try: 
+	getDistro, getBoxType
+except: pass
 
 import os
 import sys
