--- conflicted
+++ resolved
@@ -20,11 +20,8 @@
 
 import os
 import sys
-<<<<<<< HEAD
 import time
-=======
 import json
->>>>>>> 7f9514e7
 
 def formatIp(ip):
 	if len(ip) != 4:
@@ -146,14 +143,13 @@
 		})
 	return info
 
-<<<<<<< HEAD
 def getCurrentTime():
 	t = time.localtime()
 	return {
 		"status": True,
 		"time": "%2d:%02d:%02d" % (t.tm_hour, t.tm_min, t.tm_sec)
 	}
-=======
+
 def getStatusInfo(self):
 	statusinfo = {}
 
@@ -199,5 +195,4 @@
 	else:
 		statusinfo['inStandby'] = "true"
 
-	return json.dumps(statusinfo)
->>>>>>> 7f9514e7
+	return json.dumps(statusinfo)