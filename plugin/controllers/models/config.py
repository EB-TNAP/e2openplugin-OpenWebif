from enigma import eEnv
from Components.SystemInfo import SystemInfo
from Components.config import config
<<<<<<< HEAD
from Tools.Directories import resolveFilename, SCOPE_CURRENT_PLUGIN, fileExists
=======
from os import path, listdir
>>>>>>> 3e493e4b
import xml.etree.cElementTree

class ConfigFiles:
	def __init__(self):
		self.setupfiles = []
		self.allowedsections = ["usage", "recording", "subtitlesetup", "autolanguagesetup", "avsetup", "harddisk", "keyboard", "timezone"]
		self.getConfigFiles()

	def getConfigFiles(self):
		setupfiles = [eEnv.resolve('${datadir}/enigma2/setup.xml')]
		locations = ('SystemPlugins', 'Extensions')
		libdir = eEnv.resolve('${libdir}')
		for location in locations:
			plugins = listdir(('%s/enigma2/python/Plugins/%s' % (libdir,location)))
			for plugin in plugins:
				setupfiles.append(('%s/enigma2/python/Plugins/%s/%s/setup.xml' % (libdir, location, plugin)))
		for setupfile in setupfiles:
			if path.exists(setupfile):
				print "[OpenWebif] loading configuration file :", setupfile
				self.setupfiles.append(setupfile)

configfiles = ConfigFiles()

def addCollapsedMenu(name):
	tags = config.OpenWebif.webcache.collapsedmenus.value.split("|")
	if name not in tags:
		tags.append(name)
		
	config.OpenWebif.webcache.collapsedmenus.value = "|".join(tags).strip("|")
	config.OpenWebif.webcache.collapsedmenus.save()
	
	return {
		"result": True
	}
	
def removeCollapsedMenu(name):
	tags = config.OpenWebif.webcache.collapsedmenus.value.split("|")
	if name in tags:
		tags.remove(name)

	config.OpenWebif.webcache.collapsedmenus.value = "|".join(tags).strip("|")
	config.OpenWebif.webcache.collapsedmenus.save()

	return {
		"result": True
	}

def getCollapsedMenus():
	return {
		"result": True,
		"collapsed": config.OpenWebif.webcache.collapsedmenus.value.split("|")
	}

def setRemoteGrabScreenshot(value):
	config.OpenWebif.webcache.remotegrabscreenshot.value = value
	config.OpenWebif.webcache.remotegrabscreenshot.save()
	return {
		"result": True
	}

def getRemoteGrabScreenshot():
	return {
		"result": True,
		"remotegrabscreenshot": config.OpenWebif.webcache.remotegrabscreenshot.value
	}

def setZapStream(value):
	config.OpenWebif.webcache.zapstream.value = value
	config.OpenWebif.webcache.zapstream.save()
	return {
		"result": True
	}

def getZapStream():
	return {
		"result": True,
		"zapstream": config.OpenWebif.webcache.zapstream.value
	}

def getJsonFromConfig(cnf):
	if cnf.__class__.__name__ == "ConfigSelection" or cnf.__class__.__name__ == "ConfigSelectionNumber":
		if type(cnf.choices.choices) == dict:
			choices = []
			for choice in cnf.choices.choices:
				choices.append((choice, cnf.choices.choices[choice]))
		elif type(cnf.choices.choices[0]) == tuple:
			choices = cnf.choices.choices
		else:
			choices = []
			for choice in cnf.choices.choices:
				choices.append((choice, choice))
				
		return {
			"result": True,
			"type": "select",
			"choices": choices,
			"current": cnf.value
		}
	elif cnf.__class__.__name__ == "ConfigBoolean" or cnf.__class__.__name__ == "ConfigEnableDisable" or cnf.__class__.__name__ == "ConfigYesNo":
		return {
			"result": True,
			"type": "checkbox",
			"current": cnf.value
		}
	elif cnf.__class__.__name__ == "ConfigSet":
		return {
			"result": True,
			"type": "multicheckbox",
			"choices": cnf.choices.choices,
			"current": cnf.value
		}
<<<<<<< HEAD

	elif cnf.__class__.__name__ == "ConfigNumber" or cnf.__class__.__name__ == "ConfigInteger":
=======
		
	elif cnf.__class__.__name__ == "ConfigNumber":
>>>>>>> 3e493e4b
		return {
			"result": True,
			"type": "number",
			"current": cnf.value
		}
<<<<<<< HEAD

	elif cnf.__class__.__name__ == "ConfigText":
		return {
			"result": True,
			"type": "text",
			"current": cnf.value
		}

=======
	elif cnf.__class__.__name__ == "ConfigInteger":
		return {
			"result": True,
			"type": "number",
			"current": cnf.value,
			"limits": (cnf.limits[0][0], cnf.limits[0][1])
		}
		
>>>>>>> 3e493e4b
	print "[OpenWebif] Unknown class ", cnf.__class__.__name__
	return {
		"result": False,
		"type": "unknown"
	}

def saveConfig(path, value):
	try:
		cnf = eval(path)
		if cnf.__class__.__name__ == "ConfigBoolean" or cnf.__class__.__name__ == "ConfigEnableDisable" or cnf.__class__.__name__ == "ConfigYesNo":
			cnf.value = value == "true"
		elif cnf.__class__.__name__ == "ConfigSet":
			values = cnf.value
			if int(value) in values:
				values.remove(int(value))
			else:
				values.append(int(value))
			cnf.value = values
		elif cnf.__class__.__name__ == "ConfigNumber":
			cnf.value = int(value)
		elif  cnf.__class__.__name__ == "ConfigInteger":
			cnf_min = int(cnf.limits[0][0])
			cnf_max = int(cnf.limits[0][1])
			cnf_value = int(value)
			if cnf_value < cnf_min:
				cnf_value = cnf_min
			elif cnf_value > cnf_max:
				cnf_value = cnf_max
			cnf.value = cnf_value
		else:
			cnf.value = value
		cnf.save()
	except Exception, e:
		print "[OpenWebif] ", e
		return {
			"result": False
		}
		
	return {
		"result": True
	}

def getConfigs(key):
	configs = []
	title = ""
<<<<<<< HEAD
	setup_data = []
	if fileExists(resolveFilename(SCOPE_CURRENT_PLUGIN, "SystemPlugins/TransCodingSetup/setup.xml")):
		setupfile = file(resolveFilename(SCOPE_CURRENT_PLUGIN, "SystemPlugins/TransCodingSetup/setup.xml"), 'r')
		setupdom = xml.etree.cElementTree.parse(setupfile)
		setupfile.close()
		setup_data.append(setupdom.getroot())
	setupfile = file(eEnv.resolve('${datadir}/enigma2/setup.xml'), 'r')
	setupdom = xml.etree.cElementTree.parse(setupfile)
	setupfile.close()
	setup_xmldata = setupdom.getroot()
	setup_data.append(setupdom.getroot())

	for xmldata in setup_data:
		for section in xmldata.findall("setup"):
			if section.get("key") != key:
				continue
			
			for entry in section:
				if entry.tag == "item":
					requires = entry.get("requires")
					if requires and requires.startswith('config.'):
						item = eval(requires or "");
						if item.value and not item.value == "0":
							SystemInfo[requires] = True
						else:
							SystemInfo[requires] = False
					if requires and not SystemInfo.get(requires, False):
						continue;
				
					if int(entry.get("level", 0)) > config.usage.setup_level.index:
						continue
				
					try:
						configs.append({
							"description": entry.get("text", ""),
							"path": entry.text or "",
							"data": getJsonFromConfig(eval(entry.text or ""))
						})		
					except Exception, e:
						pass
				
			title = section.get("title", "")
			break
		
=======
	
	for setupfile in configfiles.setupfiles:
		setupfile = file(setupfile, 'r')
		setupdom = xml.etree.cElementTree.parse(setupfile)
		setupfile.close()
		xmldata = setupdom.getroot()
		for section in xmldata.findall("setup"):
			if section.get("key") != key:
				continue
				
			for entry in section:
				if entry.tag == "item":
					requires = entry.get("requires")
					if requires and not SystemInfo.get(requires, False):
						continue;
					
					if int(entry.get("level", 0)) > config.usage.setup_level.index:
						continue
					
					try:
						data = getJsonFromConfig(eval(entry.text or ""))
						text = entry.get("text", "")
						if "limits" in data:
							text = "%s (%d - %d)" % (text, data["limits"][0], data["limits"][1])
						configs.append({
							"description": text,
							"path": entry.text or "",
							"data": data
						})		
					except Exception, e:
						pass
					
			title = section.get("title", "")
			break
	
>>>>>>> 3e493e4b
	return {
		"result": True,
		"configs": configs,
		"title": title
	}
	
def getConfigsSections():
<<<<<<< HEAD
	allowedsections = ["usage", "recording", "subtitlesetup", "autolanguagesetup", "avsetup", "harddisk", "keyboard", "timezone", "time", "osdsetup", "epgsetup", "lcd", "remotesetup", "softcamsetup", "logs", "timeshift", "transcodesetup"]
	sections = []
	setup_data = []
	if fileExists(resolveFilename(SCOPE_CURRENT_PLUGIN, "SystemPlugins/TransCodingSetup/setup.xml")):
		setupfile = file(resolveFilename(SCOPE_CURRENT_PLUGIN, "SystemPlugins/TransCodingSetup/setup.xml"), 'r')
		setupdom = xml.etree.cElementTree.parse(setupfile)
		setupfile.close()
		setup_data.append(setupdom.getroot())
	setupfile = file(eEnv.resolve('${datadir}/enigma2/setup.xml'), 'r')
	setupdom = xml.etree.cElementTree.parse(setupfile)
	setupfile.close()
	setup_xmldata = setupdom.getroot()
	setup_data.append(setupdom.getroot())

	for xmldata in setup_data:
		for section in xmldata.findall("setup"):
			key = section.get("key")
			if key not in allowedsections:
				continue
		
=======
	allowedsections = configfiles.allowedsections
	sections = []
	
	for setupfile in configfiles.setupfiles:
		setupfile = file(setupfile, 'r')
		setupdom = xml.etree.cElementTree.parse(setupfile)
		setupfile.close()
		xmldata = setupdom.getroot()
		for section in xmldata.findall("setup"):
			key = section.get("key")
			showOpenWebIF = section.get("showOpenWebIF")
			if showOpenWebIF == "1":
				allowedsections.append(key)
			if key not in allowedsections:
				continue
			
>>>>>>> 3e493e4b
			count = 0
			for entry in section:
				if entry.tag == "item":
					requires = entry.get("requires")
<<<<<<< HEAD
					if requires and requires.startswith('config.'):
						item = eval(requires or "");
						if item.value and not item.value == "0":
							SystemInfo[requires] = True
						else:
							SystemInfo[requires] = False
					if requires and not SystemInfo.get(requires, False):
						continue;
					
					if int(entry.get("level", 0)) > config.usage.setup_level.index:
						continue
					
					count += 1
				
=======
					if requires and not SystemInfo.get(requires, False):
						continue;
						
					if int(entry.get("level", 0)) > config.usage.setup_level.index:
						continue
						
					count += 1
					
>>>>>>> 3e493e4b
			if count > 0:
				sections.append({
					"key": key,
					"description": section.get("title")
				})
<<<<<<< HEAD

	sections = sorted(sections, key=lambda k: k['description']) 
=======
	
	sections = sorted(sections, key=lambda k: k['description'])
>>>>>>> 3e493e4b
	return {
		"result": True,
		"sections": sections
	}

def privSettingValues(prefix, top, result):
	for (key, val) in top.items():
		name = prefix + "." + key
		if isinstance(val, dict):
			privSettingValues(name, val, result)
		elif isinstance(val, tuple):
			result.append((name, val[0]))
		else:
			result.append((name, val))	

def getSettings():
	configkeyval = []
	privSettingValues("config", config.saved_value, configkeyval)
	return {
		"result": True,
		"settings": configkeyval
	}
<|MERGE_RESOLUTION|>--- conflicted
+++ resolved
@@ -1,11 +1,8 @@
 from enigma import eEnv
 from Components.SystemInfo import SystemInfo
 from Components.config import config
-<<<<<<< HEAD
 from Tools.Directories import resolveFilename, SCOPE_CURRENT_PLUGIN, fileExists
-=======
 from os import path, listdir
->>>>>>> 3e493e4b
 import xml.etree.cElementTree
 
 class ConfigFiles:
@@ -117,28 +114,13 @@
 			"choices": cnf.choices.choices,
 			"current": cnf.value
 		}
-<<<<<<< HEAD
-
-	elif cnf.__class__.__name__ == "ConfigNumber" or cnf.__class__.__name__ == "ConfigInteger":
-=======
-		
+
 	elif cnf.__class__.__name__ == "ConfigNumber":
->>>>>>> 3e493e4b
 		return {
 			"result": True,
 			"type": "number",
 			"current": cnf.value
 		}
-<<<<<<< HEAD
-
-	elif cnf.__class__.__name__ == "ConfigText":
-		return {
-			"result": True,
-			"type": "text",
-			"current": cnf.value
-		}
-
-=======
 	elif cnf.__class__.__name__ == "ConfigInteger":
 		return {
 			"result": True,
@@ -146,8 +128,14 @@
 			"current": cnf.value,
 			"limits": (cnf.limits[0][0], cnf.limits[0][1])
 		}
-		
->>>>>>> 3e493e4b
+
+	elif cnf.__class__.__name__ == "ConfigText":
+		return {
+			"result": True,
+			"type": "text",
+			"current": cnf.value
+		}
+
 	print "[OpenWebif] Unknown class ", cnf.__class__.__name__
 	return {
 		"result": False,
@@ -193,7 +181,6 @@
 def getConfigs(key):
 	configs = []
 	title = ""
-<<<<<<< HEAD
 	setup_data = []
 	if fileExists(resolveFilename(SCOPE_CURRENT_PLUGIN, "SystemPlugins/TransCodingSetup/setup.xml")):
 		setupfile = file(resolveFilename(SCOPE_CURRENT_PLUGIN, "SystemPlugins/TransCodingSetup/setup.xml"), 'r')
@@ -227,38 +214,6 @@
 						continue
 				
 					try:
-						configs.append({
-							"description": entry.get("text", ""),
-							"path": entry.text or "",
-							"data": getJsonFromConfig(eval(entry.text or ""))
-						})		
-					except Exception, e:
-						pass
-				
-			title = section.get("title", "")
-			break
-		
-=======
-	
-	for setupfile in configfiles.setupfiles:
-		setupfile = file(setupfile, 'r')
-		setupdom = xml.etree.cElementTree.parse(setupfile)
-		setupfile.close()
-		xmldata = setupdom.getroot()
-		for section in xmldata.findall("setup"):
-			if section.get("key") != key:
-				continue
-				
-			for entry in section:
-				if entry.tag == "item":
-					requires = entry.get("requires")
-					if requires and not SystemInfo.get(requires, False):
-						continue;
-					
-					if int(entry.get("level", 0)) > config.usage.setup_level.index:
-						continue
-					
-					try:
 						data = getJsonFromConfig(eval(entry.text or ""))
 						text = entry.get("text", "")
 						if "limits" in data:
@@ -273,8 +228,7 @@
 					
 			title = section.get("title", "")
 			break
-	
->>>>>>> 3e493e4b
+		
 	return {
 		"result": True,
 		"configs": configs,
@@ -282,8 +236,7 @@
 	}
 	
 def getConfigsSections():
-<<<<<<< HEAD
-	allowedsections = ["usage", "recording", "subtitlesetup", "autolanguagesetup", "avsetup", "harddisk", "keyboard", "timezone", "time", "osdsetup", "epgsetup", "lcd", "remotesetup", "softcamsetup", "logs", "timeshift", "transcodesetup"]
+	allowedsections = configfiles.allowedsections
 	sections = []
 	setup_data = []
 	if fileExists(resolveFilename(SCOPE_CURRENT_PLUGIN, "SystemPlugins/TransCodingSetup/setup.xml")):
@@ -300,32 +253,16 @@
 	for xmldata in setup_data:
 		for section in xmldata.findall("setup"):
 			key = section.get("key")
-			if key not in allowedsections:
-				continue
-		
-=======
-	allowedsections = configfiles.allowedsections
-	sections = []
-	
-	for setupfile in configfiles.setupfiles:
-		setupfile = file(setupfile, 'r')
-		setupdom = xml.etree.cElementTree.parse(setupfile)
-		setupfile.close()
-		xmldata = setupdom.getroot()
-		for section in xmldata.findall("setup"):
-			key = section.get("key")
 			showOpenWebIF = section.get("showOpenWebIF")
 			if showOpenWebIF == "1":
 				allowedsections.append(key)
 			if key not in allowedsections:
 				continue
-			
->>>>>>> 3e493e4b
+		
 			count = 0
 			for entry in section:
 				if entry.tag == "item":
 					requires = entry.get("requires")
-<<<<<<< HEAD
 					if requires and requires.startswith('config.'):
 						item = eval(requires or "");
 						if item.value and not item.value == "0":
@@ -340,28 +277,13 @@
 					
 					count += 1
 				
-=======
-					if requires and not SystemInfo.get(requires, False):
-						continue;
-						
-					if int(entry.get("level", 0)) > config.usage.setup_level.index:
-						continue
-						
-					count += 1
-					
->>>>>>> 3e493e4b
 			if count > 0:
 				sections.append({
 					"key": key,
 					"description": section.get("title")
 				})
-<<<<<<< HEAD
 
 	sections = sorted(sections, key=lambda k: k['description']) 
-=======
-	
-	sections = sorted(sections, key=lambda k: k['description'])
->>>>>>> 3e493e4b
 	return {
 		"result": True,
 		"sections": sections
