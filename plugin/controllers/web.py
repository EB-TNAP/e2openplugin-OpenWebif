--- conflicted
+++ resolved
@@ -16,14 +16,10 @@
 from models.timers import getTimers, addTimer, addTimerByEventId, editTimer, removeTimer, cleanupTimer, writeTimerList, recordNow, tvbrowser
 from models.message import sendMessage
 from models.movies import getMovieList
-<<<<<<< HEAD
 from models.config import addCollapsedMenu, removeCollapsedMenu, setRemoteGrabScreenshot
-
-=======
-from models.config import addCollapsedMenu, removeCollapsedMenu
 from models.stream import getStream
 from models.servicelist import reloadServicesLists
->>>>>>> f4d4aa04
+
 from base import BaseController
 
 class WebController(BaseController):
@@ -561,7 +557,6 @@
 			return res
 			
 		return removeCollapsedMenu(request.args["name"][0])
-<<<<<<< HEAD
 		
 	def P_remotegrabscreenshot(self, request):
 		res = self.testMandatoryArguments(request, ["checked"])
@@ -569,7 +564,6 @@
 			return res
 			
 		return setRemoteGrabScreenshot(request.args["checked"][0] == "true")
-=======
 
 	def P_streamm3u(self,request):
 		return getStream(self.session,request,"stream.m3u")
@@ -588,4 +582,3 @@
 
 	def P_tvbrowser(self, request):
 		return tvbrowser(self.session, request)
->>>>>>> f4d4aa04
