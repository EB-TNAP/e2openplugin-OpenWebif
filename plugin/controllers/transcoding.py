--- conflicted
+++ resolved
@@ -47,15 +47,9 @@
 		try:
 			port = config.plugins.transcodingsetup.port
 		except KeyError:
-<<<<<<< HEAD
 			return '<?xml version="1.0" encoding="UTF-8" ?><e2simplexmlresult><e2state>false</e2state><e2error>Transcoding Plugin is not installed or your STB does not support transcoding</error></e2simplexmlresult>'
 		
 		encoders = config.plugins.transcodingsetup.encodernum.choices
-=======
-			return '<?xml version="1.0" encoding="UTF-8" ?><e2simplexmlresult><e2state>false</e2state><e2statetext>Transcoding Plugin is not installed or your STB does not support transcoding</e2statetext></e2simplexmlresult>'
-
-		encoders = (0, 1)
->>>>>>> d8c225f9
 		if len(request.args):
 			config_changed = False
 			if "port" in request.args:
@@ -83,12 +77,6 @@
 					config_changed = True
 
 			encoder_features = get_transcoding_features(encoder)
-<<<<<<< HEAD
-=======
-			if not len(encoder_features):
-				return '<?xml version="1.0" encoding="UTF-8" ?><e2simplexmlresult><e2state>false</e2state><e2statetext>choosen encoder is not available</e2statetext></e2simplexmlresult>'
-
->>>>>>> d8c225f9
 			for arg in request.args:
 				if arg in encoder_features:
 					attr = encoder_features[arg]
@@ -121,16 +109,12 @@
 				config.plugins.transcodingsetup.save()
 
 		str_result = "<?xml version=\"1.0\" encoding=\"UTF-8\" ?>\n<e2configs>\n"
-<<<<<<< HEAD
 		
 		attr, arg = port, "port"
 		value = str(attr.value)
 		attr_min = str(attr.limits[0][0])
 		attr_max = str(attr.limits[0][1])
 		str_result += "<e2config>\n<e2configname>%s</e2configname>\n<e2configlimits>%s-%s</e2configlimits>\n<e2configvalue>%s</e2configvalue>\n</e2config>\n" % (arg, attr_min, attr_max, value)
-=======
-
->>>>>>> d8c225f9
 		for encoder in encoders:
 			encoder_features = get_transcoding_features(encoder)
 			if len(encoder_features):
@@ -149,19 +133,6 @@
 					choices = choices.rstrip(', ')
 					str_result += "<e2config>\n<e2configname>%s</e2configname>\n<e2configchoices>%s</e2configchoices>\n<e2configvalue>%s</e2configvalue>\n</e2config>\n" % (arg, choices, value)
 			if len(encoder_features):
-<<<<<<< HEAD
 				str_result += "</e2encoder>\n"
 		str_result += "</e2configs>\n"
 		return str_result
-		
-=======
-				str_result += "</encoder>\n"
-		attr, arg = port, "port"
-		value = str(attr.value)
-		choices = ""
-		for choice in attr.choices:
-			choices += choice + ", "
-		choices = choices.rstrip(', ')
-		str_result += "<e2config>\n<e2configname>%s</e2configname>\n<e2configchoices>%s</e2configchoices>\n<e2configvalue>%s</e2configvalue>\n</e2config>\n</e2configs>\n" % (arg, choices, value)
-		return str_result
->>>>>>> d8c225f9
