--- conflicted
+++ resolved
@@ -10,7 +10,6 @@
 ##############################################################################
 from twisted.web import static, resource, http
 from Components.config import config
-from Components.SystemInfo import SystemInfo
 
 
 def get_transcoding_features(encoder = 0):
@@ -53,284 +52,8 @@
 	def render(self, request):
 		request.setHeader('Content-type', 'application/xhtml+xml')
 		request.setHeader('charset', 'UTF-8')
-
-		encoder = 0
-		numencoder = config.plugins.transcodingsetup.encodernum
-		if SystemInfo["MultipleEncoders"]:
-			encoders = ""
-			for resolution_available in numencoder.choices:
-				encoders += resolution_available + ", "
-			encoders = encoders.rstrip(', ')
-			if len(request.args):
-				for arg in request.args:
-					if arg == "encoder":
-						try:
-							encoder = int(request.args[arg][0])
-							break
-						except:
-							return '<?xml version="1.0" encoding="UTF-8" ?><e2simplexmlresult><e2encoder>%s</e2encoder><e2configchoices>%s</e2configchoices><e2encodertext>wrong argument for encoder</e2encodertext></e2simplexmlresult>' % (request.args[arg][0], encoders)
-
-		if encoder > len(numencoder.choices)-1:
-			curencoder = encoder
-			encoder = numencoder.getValue()
-			return '<?xml version="1.0" encoding="UTF-8" ?><e2simplexmlresult><e2encoder>%s</e2encoder><e2configchoices>%s</e2configchoices></e2simplexmlresult>' % (curencoder, encoders)
-
 		try:
 			port = config.plugins.transcodingsetup.port
-<<<<<<< HEAD
-			bitrate = config.plugins.transcodingsetup.encoder[encoder].bitrate
-			framerate = config.plugins.transcodingsetup.encoder[encoder].framerate
-			if SystemInfo["AdvancedTranscoding"]:
-				resolution = config.plugins.transcodingsetup.encoder[encoder].resolution
-				audiocodec = config.plugins.transcodingsetup.encoder[encoder].audiocodec
-				videocodec = config.plugins.transcodingsetup.encoder[encoder].videocodec
-				gopframeb = config.plugins.transcodingsetup.encoder[encoder].gopframeb
-				gopframep = config.plugins.transcodingsetup.encoder[encoder].gopframep
-				level = config.plugins.transcodingsetup.encoder[encoder].level
-				profile = config.plugins.transcodingsetup.encoder[encoder].profile
-		except KeyError:
-			return '<?xml version="1.0" encoding="UTF-8" ?><e2simplexmlresult><e2state>false</e2state><e2statetext>Transcoding Plugin is not installed or your STB does not support transcoding</e2statetext></e2simplexmlresult>'
-
-		for arg in request.args:
-			config_changed = False
-			if arg == "transcoding":
-				transcoding_state = str(request.args[arg][0]).lower()
-				if transcoding_state in ('true', '1', 'enabled', 'enable', 'active'):
-					config.plugins.transcodingsetup.transcoding.setValue("enable")
-				elif transcoding_state in ('false', '0', 'disabled', 'disable', 'inactive'):
-					config.plugins.transcodingsetup.transcoding.setValue("disable")
-				config_changed = True
-			elif arg == "bitrate":
-				try:
-					new_bitrate = request.args[arg][0]
-				except ValueError:
-					return '<?xml version="1.0" encoding="UTF-8" ?><e2simplexmlresult><e2state>false</e2state><e2statetext>wrong argument for bitrate</e2statetext></e2simplexmlresult>'
-				if not new_bitrate in bitrate.choices:
-					new_bitrate = bitrate.getValue()
-				if new_bitrate != config.plugins.transcodingsetup.encoder[encoder].bitrate.getValue():
-					config.plugins.transcodingsetup.encoder[encoder].bitrate.setValue(new_bitrate)
-					config_changed = True
-			elif arg == "framerate":
-				new_framerate = request.args[arg][0]
-				if not new_framerate in framerate.choices:
-					new_framerate = framerate.getValue()
-				if new_framerate != config.plugins.transcodingsetup.encoder[encoder].framerate.getValue():
-					config.plugins.transcodingsetup.encoder[encoder].framerate.setValue(new_framerate)
-					config_changed = True
-			elif arg == "port":
-				new_port = int(request.args[arg][0])
-				if new_port < int(port.limits[0][0]):
-					new_port = int(port.limits[0][0])
-				elif new_port > int(port.limits[0][1]):
-					new_port = int(port.limits[0][1])
-				if new_port != config.plugins.transcodingsetup.port.getValue():
-					config.plugins.transcodingsetup.port.setValue(new_port)
-					config_changed = True
-			if SystemInfo["AdvancedTranscoding"]:
-				if arg == "automode":
-					if (hasattr(config.plugins.transcodingsetup.encoder[int(encoder)], "bitrate") or hasattr(config.plugins.transcodingsetup.encoder[int(encoder)], "framerate")):
-						new_automode = str(request.args[arg][0]).lower()
-						if new_automode in ('true', '1', 'enabled', 'enable', 'active', 'on'):
-							config.plugins.transcodingsetup.transcoding.setValue("On")
-						elif new_automode in ('false', '0', 'disabled', 'disable', 'inactive', 'off'):
-							config.plugins.transcodingsetup.transcoding.setValue("Off")
-						config_changed = True
-				elif arg == "resolution":
-					new_resolution = request.args[arg][0]
-					if not new_resolution in resolution.choices:
-						new_resolution = resolution.getValue()
-					if new_resolution != config.plugins.transcodingsetup.encoder[encoder].resolution.getValue():
-						config.plugins.transcodingsetup.encoder[encoder].resolution.setValue(new_resolution)
-						config_changed = True
-				elif arg == "audiocodec":
-					new_audiocodec = request.args[arg][0]
-					if not new_audiocodec in audiocodec.choices:
-						new_audiocodec = audiocodec.getValue()
-					if new_audiocodec != config.plugins.transcodingsetup.encoder[encoder].audiocodec.getValue():
-						config.plugins.transcodingsetup.encoder[encoder].audiocodec.setValue(new_audiocodec)
-						config_changed = True
-				elif arg == "videocodec":
-					new_videocodec = request.args[arg][0]
-					if not new_videocodec in videocodec.choices:
-						new_videocodec = videocodec.getValue()
-					if new_videocodec != config.plugins.transcodingsetup.encoder[encoder].videocodec.getValue():
-						config.plugins.transcodingsetup.encoder[encoder].videocodec.setValue(new_videocodec)
-						config_changed = True
-				elif arg == "gopframeb":
-					new_gopframeb = int(request.args[arg][0])
-					if new_gopframeb < int(gopframeb.limits[0][0]):
-						new_gopframeb = int(gopframeb.limits[0][0])
-					elif new_gopframeb > int(gopframeb.limits[0][1]):
-						new_gopframeb = int(gopframeb.limits[0][1])
-					if new_gopframeb != config.plugins.transcodingsetup.encoder[encoder].gopframeb.getValue():
-						config.plugins.transcodingsetup.encoder[encoder].gopframeb.setValue(new_gopframeb)
-						config_changed = True
-				elif arg == "gopframep":
-					new_gopframep = int(request.args[arg][0])
-					if new_gopframep < int(gopframep.limits[0][0]):
-						new_gopframep = int(gopframep.limits[0][0])
-					elif new_gopframep > int(gopframep.limits[0][1]):
-						new_gopframep = int(gopframep.limits[0][1])
-					if new_gopframep != config.plugins.transcodingsetup.encoder[encoder].gopframep.getValue():
-						config.plugins.transcodingsetup.encoder[encoder].gopframep.setValue(new_gopframep)
-						config_changed = True
-				elif arg == "level":
-					new_level = request.args[arg][0]
-					if not new_level in level.choices:
-						new_level = level.getValue()
-					if new_level != config.plugins.transcodingsetup.encoder[encoder].level.getValue():
-						config.plugins.transcodingsetup.encoder[encoder].level.setValue(new_level)
-						config_changed = True
-				elif arg == "profile":
-					new_profile = request.args[arg][0]
-					if not new_profile in profile.choices:
-						new_profile = profile.getValue()
-					if new_profile != config.plugins.transcodingsetup.encoder[encoder].profile.getValue():
-						config.plugins.transcodingsetup.encoder[encoder].profile.setValue(new_profile)
-						config_changed = True
-			if config_changed:
-				config.plugins.transcodingsetup.save()
-		port_min = str(port.limits[0][0])
-		port_max = str(port.limits[0][1])
-		framerates = ""
-		for framerate_available in framerate.choices:
-			framerates += framerate_available + ", "
-		framerates = framerates.rstrip(', ')
-		bitrates = ""
-		for bitrate_available in bitrate.choices:
-			bitrates += bitrate_available + ", "
-		bitrates = bitrates.rstrip(', ')
-		if SystemInfo["AdvancedTranscoding"]:
-			resolutions = ""
-			for resolution_available in resolution.choices:
-				resolutions += resolution_available + ", "
-			resolutions = resolutions.rstrip(', ')
-			audiocodecs = ""
-			for audiocodec_available in audiocodec.choices:
-				audiocodecs += audiocodec_available + ", "
-			audiocodecs = audiocodecs.rstrip(', ')
-			videocodecs = ""
-			for videocodec_available in videocodec.choices:
-				videocodecs += videocodec_available + ", "
-			videocodecs = videocodecs.rstrip(', ')
-			gopframeb_min = str(gopframeb.limits[0][0])
-			gopframeb_max = str(gopframeb.limits[0][1])
-			gopframep_min = str(gopframep.limits[0][0])
-			gopframep_max = str(gopframep.limits[0][1])
-			levels = ""
-			for level_available in level.choices:
-				levels += level_available + ", "
-			levels = levels.rstrip(', ')
-			profiles = ""
-			for profile_available in profile.choices:
-				profiles += profile_available + ", "
-			profiles = profiles.rstrip(', ')
-
-			return """<?xml version=\"1.0\" encoding=\"UTF-8\" ?>
-					<e2configs>
-						<e2config>
-							<e2configname>transcoding</e2configname>
-							<e2configvalue>%s</e2configvalue>
-						</e2config>
-						<e2config>
-							<e2configname>encoder</e2configname>
-							<e2configvalue>%s</e2configvalue>
-						</e2config>
-						<e2config>
-							<e2configname>port</e2configname>
-							<e2configlimits>%s-%s</e2configlimits>
-							<e2configvalue>%s</e2configvalue>
-						</e2config>
-						<e2config>
-							<e2configname>bitrate</e2configname>
-							<e2configchoices>%s</e2configchoices>
-							<e2configvalue>%s</e2configvalue>
-						</e2config>
-						<e2config>
-							<e2configname>framerate</e2configname>
-							<e2configchoices>%s</e2configchoices>
-							<e2configvalue>%s</e2configvalue>
-						</e2config>
-						<e2config>
-							<e2configname>automode</e2configname>
-							<e2configvalue>%s</e2configvalue>
-						</e2config>
-						<e2config>
-							<e2configname>resolution</e2configname>
-							<e2configchoices>%s</e2configchoices>
-							<e2configvalue>%s</e2configvalue>
-						</e2config>
-						<e2config>
-							<e2configname>audiocodec</e2configname>
-							<e2configchoices>%s</e2configchoices>
-							<e2configvalue>%s</e2configvalue>
-						</e2config>
-						<e2config>
-							<e2configname>videocodec</e2configname>
-							<e2configchoices>%s</e2configchoices>
-							<e2configvalue>%s</e2configvalue>
-						</e2config>
-						<e2config>
-							<e2configname>gopframeb</e2configname>
-							<e2configlimits>%s-%s</e2configlimits>
-							<e2configvalue>%s</e2configvalue>
-						</e2config>
-						<e2config>
-							<e2configname>gopframep</e2configname>
-							<e2configlimits>%s-%s</e2configlimits>
-							<e2configvalue>%s</e2configvalue>
-						</e2config>
-						<e2config>
-							<e2configname>level</e2configname>
-							<e2configchoices>%s</e2configchoices>
-							<e2configvalue>%s</e2configvalue>
-						</e2config>
-						<e2config>
-							<e2configname>profile</e2configname>
-							<e2configchoices>%s</e2configchoices>
-							<e2configvalue>%s</e2configvalue>
-						</e2config>
-					</e2configs>""" % (str(config.plugins.transcodingsetup.transcoding.getValue()),
-								str(encoder),
-								port_min, port_max, str(config.plugins.transcodingsetup.port.getValue()),
-								bitrates, str(config.plugins.transcodingsetup.encoder[encoder].bitrate.getValue()),
-								framerates, str(config.plugins.transcodingsetup.encoder[encoder].framerate.getValue()),
-								str(config.plugins.transcodingsetup.encoder[encoder].automode.getValue()),
-								resolutions, str(config.plugins.transcodingsetup.encoder[encoder].resolution.getValue()),
-								audiocodecs, str(config.plugins.transcodingsetup.encoder[encoder].audiocodec.getValue()),
-								videocodecs, str(config.plugins.transcodingsetup.encoder[encoder].videocodec.getValue()),
-								gopframeb_min, gopframeb_max, str(config.plugins.transcodingsetup.encoder[encoder].gopframeb.getValue()),
-								gopframep_min, gopframep_max, str(config.plugins.transcodingsetup.encoder[encoder].gopframep.getValue()),
-								levels, str(config.plugins.transcodingsetup.encoder[encoder].level.getValue()),
-								profiles, str(config.plugins.transcodingsetup.encoder[encoder].profile.getValue()))
-		else:
-			return """<?xml version=\"1.0\" encoding=\"UTF-8\" ?>
-					<e2configs>
-						<e2config>
-							<e2configname>transcoding</e2configname>
-							<e2configvalue>%s</e2configvalue>
-						</e2config>
-						<e2config>
-							<e2configname>port</e2configname>
-							<e2configlimits>%s-%s</e2configlimits>
-							<e2configvalue>%s</e2configvalue>
-						</e2config>
-						<e2config>
-							<e2configname>bitrate</e2configname>
-							<e2configchoices>%s</e2configchoices>
-							<e2configvalue>%s</e2configvalue>
-						</e2config>
-						<e2config>
-							<e2configname>framerate</e2configname>
-							<e2configchoices>%s</e2configchoices>
-							<e2configvalue>%s</e2configvalue>
-						</e2config>
-					</e2configs>""" % (str(config.plugins.transcodingsetup.transcoding.getValue()),
-								port_min, port_max, str(config.plugins.transcodingsetup.port.getValue()),
-								bitrates, str(config.plugins.transcodingsetup.encoder[encoder].bitrate.getValue()),
-								framerates, str(config.plugins.transcodingsetup.encoder[encoder].framerate.getValue()),
-								)
-=======
 		except KeyError:
 			return '<?xml version="1.0" encoding="UTF-8" ?><e2simplexmlresult><e2state>false</e2state><e2statetext>Transcoding Plugin is not installed or your STB does not support transcoding</e2statetext></e2simplexmlresult>'
 		
@@ -409,5 +132,4 @@
 			choices += choice + ", "
 		choices = choices.rstrip(', ')
 		str_result += "<e2config>\n<e2configname>%s</e2configname>\n<e2configchoices>%s</e2configchoices>\n<e2configvalue>%s</e2configvalue>\n</e2config>\n</e2configs>\n" % (arg, choices, value)
-		return str_result
->>>>>>> e6a7c67b
+		return str_result