--- conflicted
+++ resolved
@@ -59,7 +59,7 @@
 				attr_max = str(port.limits[0][1])
 				if new_port < int(port.limits[0][0]) or new_port > int(port.limits[0][1]):
 					return '<?xml version="1.0" encoding="UTF-8" ?><e2simplexmlresult><port>%s</port><e2configlimits>%s-%s</e2configlimits><e2error>choosen port is not available</error></e2simplexmlresult>' % (new_port, attr_min, attr_max)
-				if new_port != port.getValue():
+				if new_port != port.value:
 					port.setValue(new_port)
 					config_changed = True
 
@@ -73,7 +73,7 @@
 				new_encoder = int(request.args["encoder"][0])
 				if new_encoder > len(encoders)-1:
 					return '<?xml version="1.0" encoding="UTF-8" ?><e2simplexmlresult><e2encoder>%s</e2encoder><e2configchoices>%s</e2configchoices><e2error>choosen encoder is not available</error></e2simplexmlresult>' % (new_encoder, numencoders)
-				if new_encoder != numencoder.getValue():
+				if new_encoder != numencoder.value:
 					numencoder.setValue(new_encoder)
 					config_changed = True
 
@@ -101,7 +101,7 @@
 						choices = choices.rstrip(', ')
 						if not str(new_value) in attr.choices and not int(new_value) in attr.choices:
 							return '<?xml version="1.0" encoding="UTF-8" ?><e2simplexmlresult><%s>%s</%s><e2configchoices>%s</e2configchoices><e2error>choosen value is not available</error></e2simplexmlresult>' % (arg, new_value, arg, choices)
-						if new_value != attr.getValue():
+						if new_value != attr.value:
 							attr.setValue(new_value)
 							config_changed = True
 				elif arg not in ("encoder", "port"):
@@ -112,7 +112,7 @@
 		str_result = "<?xml version=\"1.0\" encoding=\"UTF-8\" ?>\n<e2configs>\n"
 		
 		attr, arg = port, "port"
-		value = str(attr.getValue())
+		value = str(attr.value)
 		attr_min = str(attr.limits[0][0])
 		attr_max = str(attr.limits[0][1])
 		str_result += "<e2config>\n<e2configname>%s</e2configname>\n<e2configlimits>%s-%s</e2configlimits>\n<e2configvalue>%s</e2configvalue>\n</e2config>\n" % (arg, attr_min, attr_max, value)
@@ -122,7 +122,7 @@
 				str_result += "<e2encoder number=\"%s\">\n" % str(encoder)
 			for arg in encoder_features:
 				attr = encoder_features[arg]
-				value = attr.getValue()
+				value = attr.value
 				if hasattr(attr, "limits"):
 					attr_min = str(attr.limits[0][0])
 					attr_max = str(attr.limits[0][1])
@@ -134,19 +134,7 @@
 					choices = choices.rstrip(', ')
 					str_result += "<e2config>\n<e2configname>%s</e2configname>\n<e2configchoices>%s</e2configchoices>\n<e2configvalue>%s</e2configvalue>\n</e2config>\n" % (arg, choices, value)
 			if len(encoder_features):
-<<<<<<< HEAD
 				str_result += "</e2encoder>\n"
 		str_result += "</e2configs>\n"
 		return str_result
-=======
-				str_result += "</encoder>\n"
-		attr, arg = port, "port"
-		value = str(attr.value)
-		choices = ""
-		for choice in attr.choices:
-			choices += choice + ", "
-		choices = choices.rstrip(', ')
-		str_result += "<e2config>\n<e2configname>%s</e2configname>\n<e2configchoices>%s</e2configchoices>\n<e2configvalue>%s</e2configvalue>\n</e2config>\n</e2configs>\n" % (arg, choices, value)
-		return str_result
-		
->>>>>>> 91c099c5
+		