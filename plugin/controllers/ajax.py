--- conflicted
+++ resolved
@@ -63,11 +63,7 @@
 		info = getInfo()
 		model = info["model"]
 		channels['transcoding'] = False
-<<<<<<< HEAD
 		if model in ("Solo²", "Duo²", "Marvel", "Xpeed LX-3", "Quad", "Quad Plus") and path.exists(eEnv.resolve('${libdir}/enigma2/python/Plugins/SystemPlugins/TransCodingSetup/plugin.pyo')):
-=======
-		if model in ("solo2", "duo2", "vusolo2", "vuduo2", "xpeedlx3"):
->>>>>>> 91c099c5
 			channels['transcoding'] = True
 		return channels
 
@@ -87,31 +83,12 @@
 	
 	def P_boxinfo(self, request):
 		info = getInfo()
-<<<<<<< HEAD
 		model = getBoxType()
-		
+
 		if fileExists(getPublicPath("/images/boxes/"+model+".jpg")):
 			info["boximage"] = model+".jpg"
-=======
-		model = info["model"]
-		if model in ("et9000", "et9200", "et9500"):
-			model = "et9x00"
-		elif model in ("et5000", "et6000", "et6x00"):
-			model = "et5x00"
-		elif model == "et4000":
-			model = "et4x00"
-		elif model == "xp1000":
-			model = "xp1000"
-		elif model.startswith("vu"):
-			model = model.replace("vu", "")
-		if fileExists(getPublicPath("/images/boxes/" + model + ".jpg")):
-			info["boximage"] = model + ".jpg"
->>>>>>> 91c099c5
 		else:
 			info["boximage"] = "unknown.jpg"
-		if model in ("tf7700hdpvr", "TF 7700 HDPVR"):
-			if fileExists(getPublicPath("/images/boxes/topf.jpg")):
-				info["boximage"] = "topf.jpg"
 		return info
 
 	def P_epgpop(self, request):
@@ -153,11 +130,7 @@
 		info = getInfo()
 		model = info["model"]
 		movies['transcoding'] = False
-<<<<<<< HEAD
 		if model in ("Solo²", "Duo²", "Marvel", "LX-3", "Quad", "Quad Plus") and path.exists(eEnv.resolve('${libdir}/enigma2/python/Plugins/SystemPlugins/TransCodingSetup/plugin.pyo')):
-=======
-		if model in ("solo2", "duo2", "vusolo2", "vuduo2", "xpeedlx3"):
->>>>>>> 91c099c5
 			movies['transcoding'] = True
 		return movies
 
