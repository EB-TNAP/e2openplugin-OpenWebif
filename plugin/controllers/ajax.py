--- conflicted
+++ resolved
@@ -61,11 +61,7 @@
 		info = getInfo()
 		model = info["model"]
 		channels['transcoding'] = False
-<<<<<<< HEAD
-		if model in ("solo2", "duo2", "vusolo2", "vuduo2", "xpeedlx3", "gbquad", "gbquadplus"):
-=======
-		if model in ("solo2", "duo2", "solose", "vusolo2", "vuduo2", "vusolose", "xpeedlx3"):
->>>>>>> 3a6b2c9d
+		if model in ("solo2", "duo2", "solose", "vusolo2", "vuduo2", "vusolose", "xpeedlx3", "gbquad", "gbquadplus"):
 			channels['transcoding'] = True
 		return channels
 
@@ -137,11 +133,7 @@
 		info = getInfo()
 		model = info["model"]
 		movies['transcoding'] = False
-<<<<<<< HEAD
-		if model in ("solo2", "duo2", "vusolo2", "vuduo2", "xpeedlx3", "gbquad", "gbquadplus"):
-=======
-		if model in ("solo2", "duo2", "solose", "vusolo2", "vuduo2", "vusolose", "xpeedlx3"):
->>>>>>> 3a6b2c9d
+		if model in ("solo2", "duo2", "solose", "vusolo2", "vuduo2", "vusolose", "xpeedlx3", "gbquad", "gbquadplus"):
 			movies['transcoding'] = True
 		return movies
 
