--- conflicted
+++ resolved
@@ -216,11 +216,7 @@
 		epg['bref'] = bref
 		epg['day'] = day
 		epg['reloadtimer'] = reloadtimer
-<<<<<<< HEAD
-
-		return epg
-=======
-		
+
 		return epg
 
 	def P_at(self, request):
@@ -244,4 +240,3 @@
 			ret['error'] = str(e)
 			pass
 		return ret
->>>>>>> 5867b88d
