##############################################################################
#                        2011 E2OpenPlugins                                  #
#                                                                            #
#  This file is open source software; you can redistribute it and/or modify  #
#     it under the terms of the GNU General Public License version 2 as      #
#               published by the Free Software Foundation.                   #
#                                                                            #
##############################################################################

from Tools.Directories import fileExists
from enigma import getBoxType

from twisted.web import server, http, static, resource, error
from Cheetah.Template import Template

from models.info import getInfo, getBasePath, getPublicPath, getViewsPath
from models.config import getCollapsedMenus, getRemoteGrabScreenshot, getZapStream, getConfigsSections

import imp
import sys
import json

class BaseController(resource.Resource):
	isLeaf = False

	def __init__(self, path = ""):
		resource.Resource.__init__(self)

		self.path = path
		self.withMainTemplate = False
		self.isJson = False
		self.isCustom = False

	def error404(self, request):
		request.setHeader("content-type", "text/html")
		request.setResponseCode(http.NOT_FOUND)
		request.write("<html><head><title>Open Webif</title></head><body><h1>Error 404: Page not found</h1><br />The requested URL was not found on this server.</body></html>")
		request.finish()

	def loadTemplate(self, path, module, args):
		if fileExists(getViewsPath(path + ".py")) or fileExists(getViewsPath(path + ".pyo")):
			if fileExists(getViewsPath(path + ".pyo")):
				template = imp.load_compiled(module, getViewsPath(path + ".pyo"))
			else:
				template = imp.load_source(module, getViewsPath(path + ".py"))
			mod = getattr(template, module, None)
			if callable(mod):
				return str(mod(searchList=args))
		elif fileExists(getViewsPath(path + ".tmpl")):
			return str(Template(file=getViewsPath(path + ".tmpl"), searchList=[args]))
		return None

	def getChild(self, path, request):
		return self.__class__(self.session, path)

	def render(self, request):
		# cache data
		withMainTemplate = self.withMainTemplate
		path = self.path
		isJson = self.isJson
		isCustom = self.isCustom

		if self.path == "":
			self.path = "index"

		self.suppresslog = False
		self.path = self.path.replace(".", "")
		func = getattr(self, "P_" + self.path, None)
		if callable(func):
			request.setResponseCode(http.OK)

			# call prePageLoad function if exist
			plfunc = getattr(self, "prePageLoad", None)
			if callable(plfunc):
				plfunc(request)

			data = func(request)
			if data is None:
				if not self.suppresslog:
					print "[OpenWebif] page '%s' without content" % request.uri
				self.error404(request)
			elif self.isCustom:
				if not self.suppresslog:
					print "[OpenWebif] page '%s' ok (custom)" % request.uri
				request.write(data)
				request.finish()
			elif self.isJson:
				if not self.suppresslog:
					print "[OpenWebif] page '%s' ok (json)" % request.uri
				request.setHeader("content-type", "text/plain")
				request.write(json.dumps(data))
				request.finish()
			elif type(data) is str:
				if not self.suppresslog:
					print "[OpenWebif] page '%s' ok (simple string)" % request.uri
				request.setHeader("content-type", "text/plain")
				request.write(data)
				request.finish()
			else:
				print "[OpenWebif] page '%s' ok (cheetah template)" % request.uri
				module = request.path
				if module[-1] == "/":
					module += "index"
				elif module[-5:] != "index" and self.path == "index":
					module += "/index"
				module = module.strip("/")
				module = module.replace(".", "")
				out = self.loadTemplate(module, self.path, data)
				if out is None:
					print "[OpenWebif] ERROR! Template not found for page '%s'" % request.uri
					self.error404(request)
				else:
					if self.withMainTemplate:
						args = self.prepareMainTemplate()
						args["content"] = out
						nout = self.loadTemplate("main", "main", args)
						if nout:
							out = nout
					request.write(out)
					request.finish()

		else:
			print "[OpenWebif] page '%s' not found" % request.uri
			self.error404(request)

		# restore cached data
		self.withMainTemplate = withMainTemplate
		self.path = path
		self.isJson = isJson
		self.isCustom = isCustom

		return server.NOT_DONE_YET

	def prepareMainTemplate(self):
		# here will be generated the dictionary for the main template
		ret = getCollapsedMenus()
		ret['remotegrabscreenshot'] = getRemoteGrabScreenshot()['remotegrabscreenshot']
		ret['configsections'] = getConfigsSections()['sections']
		ret['zapstream'] = getZapStream()['zapstream']
		ret['box'] = "dmm"

		if fileExists("/proc/stb/info/hwmodel"):
			file = open("/proc/stb/info/hwmodel")
			model = file.read().strip().lower()
			file.close()
		elif fileExists("/proc/stb/info/boxtype"):
			file = open("/proc/stb/info/boxtype")
			model = file.read().strip().lower()
			file.close()
			if model == "gigablue":
				if fileExists("/proc/stb/info/gbmodel"):
					file = open("/proc/stb/info/gbmodel")
					model = file.read().strip().lower()
					file.close()
				else:
					model = 'gb800solo'
		elif fileExists("/proc/stb/info/azmodel"):
			file = open("/proc/stb/info/model")
			model = file.read().strip().lower()
			file.close()
		elif fileExists("/proc/stb/info/vumodel"):
			file = open("/proc/stb/info/vumodel")
			model = file.read().strip().lower()
			file.close()
		else:
			file = open("/proc/stb/info/model")
			model = file.read().strip().lower()
			file.close()

		ret['box'] = model

		if ret["box"] == "tmtwinoe":
			ret["remote"] = "tm_twin"
		elif ret["box"] == "tm2toe":
			ret["remote"] = "tm_2t"
		elif ret["box"] == "tmsingle":
			ret["remote"] = "tm_2t"
		elif ret["box"] == "tmnanooe":
			ret["remote"] = "tm_nano"
		elif ret["box"] in ("ios100hd", "ios200hd", "ios300hd"):
			ret["remote"] = "iqon"
		elif ret["box"] in ("optimussos1", "optimussos2"):
			ret["remote"] = "optimuss"
		elif ret["box"] in ("solo", "duo", "uno", "solo2", "duo2"):
			ret["remote"] = "vu_normal"
		elif ret["box"] == "ultimo":
			ret["remote"] = "vu_ultimo"
		elif ret["box"] in ("et9x00", "et9000", "et9200", "et9500"):
			ret["remote"] = "et9x00"
		elif ret["box"] in ("et5x00", "et5000", "et6000"):
			ret["remote"] = "et5x00"
		elif ret["box"] in ("et4x00", "et4000"):
			ret["remote"] = "et4x00"
		elif ret["box"] == "et6500":
			ret["remote"] = "et6500"
		elif ret["box"] in ("gb800solo", "gb800se", "gb800ue", "quad"):
			ret["remote"] = "gigablue"
		elif ret["box"] in ("me", "minime"):
			ret["remote"] = "me"
		elif ret["box"] in ("premium", "premium+"):
			ret["remote"] = "premium"
		elif ret["box"] in ("elite", "ultra"):
			ret["remote"] = "elite"
		elif ret["box"] == "ini-1000de":
			ret["remote"] = "ini-1000de"
		elif ret["box"] in ("ini-1000", "ini-1000ru"):
			ret["remote"] = "ini-1000"
		elif ret["box"] in ("ini-1000sv", "ini-5000sv"):
			ret["remote"] = "miraclebox"
		elif ret["box"] == "ini-3000":
			ret["remote"] = "ini-3000"
		elif ret["box"] in ("ini-7012", "ini-7000", "ini-5000", "ini-5000ru"):
			ret["remote"] = "ini-7000"
		elif ret["box"] == "xp1000":
			ret["remote"] = "xp1000"
		elif ret["box"] == "odinm9":
			ret["remote"] = "odinm9"
		elif getBoxType() == 'odinm6':
			ret["remote"] = "starsatlx"
		elif ret["box"] == "odinm7":
			ret["remote"] = "odinm7"
		elif ret["box"] == "e3hd":
			ret["remote"] = "e3hd"
		elif ret["box"] in ("ebox5000", "ebox5100", "ebox7358"):
			ret["remote"] = "ebox5000"
		elif getBoxType() == 'ixusssone':
			ret["remote"] = "ixussone"
		elif getBoxType() == 'ixussduo':
			ret["remote"] = "ixussone"
		elif getBoxType() == 'ixusszero':
			ret["remote"] = "ixusszero"
		else:
			ret["remote"] = "dmm"
<<<<<<< HEAD

		return ret
=======
		extras = []
		extras.append({ 'key': 'ajax/settings','description': 'Settings'})

# TODO AutoTimer,Epgrefresh,BouquetEditor as Webinterface
		
#		try:
#			from Plugins.Extensions.AutoTimer.AutoTimer import AutoTimer
#			extras.append({ 'key': 'ajax/xxx','description': 'AutoTimer'})
#		except ImportError:
		
#		try:
#			from Plugins.Extensions.WebBouquetEditor.WebComponents.Sources.BouquetEditor import BouquetEditor
#			extras.append({ 'key': 'ajax/xxx','description': 'BouquetEditor'})
#		except ImportError:
		
#		try:
#			from Plugins.Extensions.EPGRefresh.EPGRefresh import epgrefresh
#			extras.append({ 'key': 'ajax/xxx','description': 'EPGRefresh'})
#		except ImportError:

		ret['extras'] = extras
		return ret
>>>>>>> 3e493e4b
<|MERGE_RESOLUTION|>--- conflicted
+++ resolved
@@ -231,10 +231,6 @@
 			ret["remote"] = "ixusszero"
 		else:
 			ret["remote"] = "dmm"
-<<<<<<< HEAD
-
-		return ret
-=======
 		extras = []
 		extras.append({ 'key': 'ajax/settings','description': 'Settings'})
 
@@ -256,5 +252,4 @@
 #		except ImportError:
 
 		ret['extras'] = extras
-		return ret
->>>>>>> 3e493e4b
+		return ret