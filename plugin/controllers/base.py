--- conflicted
+++ resolved
@@ -143,7 +143,6 @@
 			ret['box'] = open("/proc/stb/info/hwmodel").read().strip().lower()
 		elif fileExists("/proc/stb/info/azmodel"):
 			ret['box'] = open("/proc/stb/info/model").read().strip()
-<<<<<<< HEAD
 		elif fileExists("/proc/stb/info/vumodel"):
 			ret['box'] = open("/proc/stb/info/vumodel").read().strip()
 		elif fileExists("/proc/stb/info/boxtype"):
@@ -155,23 +154,19 @@
 			ret["remote"] = "tm_2t"
 		elif ret["box"] == "tmsingle":
 			ret["remote"] = "tm_2t"
-		elif ret["box"] == "duo" or ret["box"] == "solo" or ret["box"] == "uno" or ret["box"] == "solo2" or ret["box"] == "duo2":
-=======
-			
-		if ret["box"] in ("solo", "duo", "uno", "solo2", "duo2"):
->>>>>>> 278350f8
+		elif ret["box"] in ("solo", "duo", "uno", "solo2", "duo2"):
 			ret["remote"] = "vu_normal"
 		elif ret["box"] == "ultimo":
 			ret["remote"] = "vu_ultimo"
-		elif ret["box"] == "et9x00" or ret["box"] == "et9000" or ret["box"] == "et9200" or ret["box"] == "et9500":
+		elif ret["box"] in ("et9x00", "et9000", "et9200", "et9500"):
 			ret["remote"] = "et9x00"
-		elif ret["box"] == "et5x00" or ret["box"] == "et5000" or ret["box"] == "et6000":
+		elif ret["box"] in ("et5x00", "et5000", "et6000"):
 			ret["remote"] = "et5x00"
 		elif ret["box"] == "et4000":
 			ret["remote"] = "et4000"
 		elif ret["box"] == "et6500":
 			ret["remote"] = "et6500"
-		elif ret["box"] == "gb800solo" or ret["box"] == "gb800se" or ret["box"] == "gb800ue" or ret["box"] == "quad":
+		elif ret["box"] in ("solo", "se", "ue", "quad"):
 			ret["remote"] = "gigablue"
 		elif ret["box"] == "me" or ret["box"] == "minime":
 			ret["remote"] = "me"
