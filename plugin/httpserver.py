--- conflicted
+++ resolved
@@ -185,33 +185,11 @@
 				BJregisterService('https',httpsPort)
 			except CannotListenError:
 				print "[OpenWebif] failed to listen on Port", httpsPort
-<<<<<<< HEAD
-			except: # THIS EXCEPTION IS ONLY CATCHED WHEN CERT FILES ARE BAD ( look below for error )
-				print "[OpenWebif] failed to get valid cert files. ( It could occure bad file save or format, removing... )"
-				# removing bad files
-				os.remove("/etc/enigma2/cert.pem")
-				os.remove("/etc/enigma2/key.pem")
-				# regenerate new ones
-				installCertificates(session)
-				# restart
-				try:
-					context = ssl.DefaultOpenSSLContextFactory(KEY_FILE, CERT_FILE)
-					listener.append( reactor.listenSSL(httpsPort, site, context) )
-					print "[OpenWebif] started on", httpsPort
-				except CannotListenError:
-					print "[OpenWebif] failed to listen on Port", httpsPort
-#
-# This is ERROR which I fixed by added one more Exception
-# File "/usr/lib/python2.7/site-packages/twisted/internet/ssl.py", line 68, in __init__
-# File "/usr/lib/python2.7/site-packages/twisted/internet/ssl.py", line 77, in cacheContext
-# OpenSSL.SSL.Error: [('PEM routines', 'PEM_read_bio', 'no start line'), ('SSL routines', 'SSL_CTX_use_certificate_file', 'PEM lib')]
-=======
 			except:
 				print "[OpenWebif] failed to start https, disabling..."
 				# Disable https
 				config.OpenWebif.https_enabled.value = False
 				config.OpenWebif.https_enabled.save()
->>>>>>> 3a6b2c9d
 
 		#Streaming requires listening on 127.0.0.1:80	
 		if port != 80:
