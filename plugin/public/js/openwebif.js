//******************************************************************************
//* openwebif.js: openwebif base module
//* Version 1.0
//******************************************************************************
//* Copyright (C) 2011-2014 E2OpenPlugins
//*
//* V 1.0 - Initial Version
//* V 1.1 - add movie move and rename
//*
//* Authors: skaman <sandro # skanetwork.com>
//* 		 meo
//* 		 Homey-GER
//* 		 Cimarast
//* 		 Joerg Bleyel <jbleyel # gmx.net>
//* 		 Schimmelreiter
//* 		 plnick
//*
//* License GPL V2
//* https://github.com/E2OpenPlugins/e2openplugin-OpenWebif/blob/master/LICENSE.txt
//*******************************************************************************

$.fx.speeds._default = 1000;
var theme='original',loadspinner = "<div id='spinner'><div class='fa fa-spinner fa-spin'></div></div>",mutestatus = 0,lastcontenturl = null,screenshotMode = 'all',MessageAnswerCounter=0,shiftbutton = false,grabTimer = 0,at2add = null;

$(function() {
	
// no execption on popup window
try {
	$( "#dialog" ).dialog({
		autoOpen: false,
		show: "fade",
		hide: "explode",
		buttons: {
			"Ok": function() { 
				$(this).dialog("close");
			} 
		}
	});
	
	$('#volimage').click(function(){
		if (mutestatus === 0) {
			mutestatus = 1;
			$("#volimage").attr("src","/images/volume_mute.png");
		} else  {
			mutestatus = 0;
			$("#volimage").attr("src","/images/volume.png");
		}
		$.ajax("web/vol?set=mute");
	});
	
	getStatusInfo();
	setInterval("getStatusInfo()", 15000);

	$( "#slider" ).slider({
		
		range: "min",
		min: 0,
		max: 100,
		value: 40,
		slide: function( event, ui ) {
			$( "#amount" ).val( ui.value );
		},
		stop: function( event, ui ) {	
			if ( ui.value == 0) {
				$("#volimage").attr("src","/images/volume_mute.png");
			} else  {
				$("#volimage").attr("src","/images/volume.png");
			} 
			var jqxhr = $.ajax( "web/vol?set=set" + ui.value );
			return false;
		}
	});
	$( "#amount" ).val( $( "#slider" ).slider( "value" ) );
	
	$( ".epgsearch button:first" ).button({
		icons: {
				primary: "ui-icon-search"
				}
		});

}
catch(err) {}

});


(function($) {
	var defaults = {height: 500,width: 500,toolbar: false,scrollbars: false,status: false,resizable: false,left: 0,top: 0,center: true,createNew: true,location: false,menubar: false,onUnload: null};

	$.popupWindow = function(url, opts) {
		var options = $.extend({}, defaults, opts);
		if (options.center) {
			options.top = ((screen.height - options.height) / 2) - 50;
			options.left = (screen.width - options.width) / 2;
		}

	var params = [];
	params.push('location=' + (options.location ? 'yes' : 'no'));
	params.push('menubar=' + (options.menubar ? 'yes' : 'no'));
	params.push('toolbar=' + (options.toolbar ? 'yes' : 'no'));
	params.push('scrollbars=' + (options.scrollbars ? 'yes' : 'no'));
	params.push('status=' + (options.status ? 'yes' : 'no'));
	params.push('resizable=' + (options.resizable ? 'yes' : 'no'));
	params.push('height=' + options.height);
	params.push('width=' + options.width);
	params.push('left=' + options.left);
	params.push('top=' + options.top);

	var random = new Date().getTime();
	var name = options.createNew ? 'popup_window_' + random : 'popup_window';
	var win = window.open(url, name, params.join(','));

	if (options.onUnload && typeof options.onUnload === 'function') {
		var unloadInterval = setInterval(function() {
			if (!win || win.closed) {
				clearInterval(unloadInterval);
				options.onUnload();
			}
		}, 250);
	}

	if (win && win.focus) { win.focus(); }
		return win;
	};
})(jQuery);

function initJsTranslation(strings) {
	tstr_add_timer = strings.add_timer;
	tstr_cancel = strings.cancel;
	tstr_close = strings.close;
	tstr_del_timer = strings.delete_timer_question;
	tstr_del_autotimer = strings.at_delete_autotimer_question;
	tstr_del_recording = strings.delete_recording_question;
	tstr_ren_recording = strings.rename_recording_question;
	tstr_done = strings.done;
	tstr_edit_timer = strings.edit_timer;
	tstr_hour = strings.hour;
	tstr_save = strings.save;
	tstr_minute = strings.minute;
	tstr_nothing_play = strings.nothing_play;
	tstr_now = strings.now;
	tstr_on = strings.on;
	tstr_reboot_box = strings.reboot_box
	tstr_rec_status = strings.rec_status;
	tstr_restart_gui = strings.restart_gui
	tstr_standby = strings.standby;
	tstr_start_after_end = strings.start_after_end;
	tstr_time = strings.time;
	tstr_zap_to = strings.zap_to;
	
	tstr_january = strings.month_01;
	tstr_february = strings.month_02;
	tstr_march = strings.month_03;
	tstr_april = strings.month_04;
	tstr_may = strings.month_05;
	tstr_june = strings.month_06;
	tstr_july = strings.month_07;
	tstr_august = strings.month_08;
	tstr_september = strings.month_09;
	tstr_october = strings.month_10;
	tstr_november = strings.month_11;
	tstr_december = strings.month_12;
	
	tstr_monday = strings.monday;
	tstr_tuesday = strings.tuesday;
	tstr_wednesday = strings.wednesday;
	tstr_thursday = strings.thursday;
	tstr_friday = strings.friday;
	tstr_saturday = strings.saturday;
	tstr_sunday = strings.sunday;
	
	tstr_mo = strings.mo;
	tstr_tu = strings.tu;
	tstr_we = strings.we;
	tstr_th = strings.th;
	tstr_fr = strings.fr;
	tstr_sa = strings.sa;
	tstr_su = strings.su;
	
	tstr_loading = strings.loading;
	tstr_stream = strings.stream;
	tstr_transcoded = strings.transcoded;
	
	tstr_send_message = strings.send_message;
	tstr_sent_wait = strings.sent_wait;
	tstr_epgsearch = strings.epgsearch;
	
	tstr_bqe_del_channel_question = strings.bqe_del_channel_question;
	tstr_bqe_del_bouquet_question = strings.bqe_del_bouquet_question;
	tstr_bqe_name_bouquet = strings.bqe_name_bouquet;
	tstr_bqe_name_marker = strings.bqe_name_marker;
	tstr_bqe_rename_bouquet = strings.bqe_rename_bouquet;
	tstr_bqe_rename_marker = strings.bqe_rename_marker;
	tstr_bqe_filename = strings.bqe_filename;
	tstr_bqe_restore_question = strings.bqe_restore_question;
	
	tstr_timerlist = strings.timer_list;
	tstr_timerpreview = strings.timer_preview;
	tstr_timernewname = strings.timer_newname;
	
	tstr_open_in_new_window = strings.open_in_new_window;
	tstr_error_load_page = strings.tstr_error_load_page;
	tstr_timer_added = strings.tstr_timer_added;
	tstr_event_not_found = strings.tstr_event_not_found;
}

function wait_for_openwebif() {
	var restartCheck = window.setInterval(function() {
		webapi_execute('/api/statusinfo',
			function() {
				window.clearInterval(restartCheck);
				$("#modaldialog").dialog('close');
				location.reload();
			});
	}, 2000);
}

function handle_power_state_dialog(new_power_state) {
	var timeout = 0;
	var sp = loadspinner.replace("'spinner'","'spinner1'");
	$("#modaldialog").dialog('close');
	if ( new_power_state === 2 ) {
		load_reboot_dialog(sp,tstr_reboot_box);
		wait_for_openwebif();
		timeout = 1000 ;
	} else if ( new_power_state === 3 ) {
		load_reboot_dialog(sp,tstr_restart_gui);
		wait_for_openwebif();
		timeout = 1000 ;
	}
	setTimeout(function () {
		webapi_execute('api/powerstate?newstate=' + new_power_state);
	}, timeout);
}

function load_reboot_dialog(data,title){

<<<<<<< HEAD
	$("#modaldialog").html(data).dialog({
		modal:true,
		title:title,
		autoOpen:true,
		width:'auto',
		height:'auto',
		open: function (event, ui) {
			$('#modaldialog').css('overflow', 'hidden'); 
		},
		close: function(event, ui) { 
			$(this).dialog('destroy');
			$("#modaldialog").html('');
=======
	$.ajax({
		url: url,
		success: function(data) {
			$("#modaldialog").html(data).dialog({
				modal:true,
				title:title,
				autoOpen:true,
				width:width,
				height:height,
				close: function(event, ui) { 
					$(this).dialog('destroy');
				},
			});
		},error: function(){
			alert(tstr_error_load_page);
>>>>>>> f7b52cf4
		}
	});
}


function load_dm_spinner(url,title,w,h,buttons){
	var width = 'auto',height='auto';
	if (typeof w !== 'undefined')
		width = w;
	if (typeof h !== 'undefined')
		height = h;

	$("#modaldialog").html(loadspinner).dialog({
		modal:true,
		title:title,
		autoOpen:true,
		width:width,
		height:height,
		buttons:buttons,
		create: function(event, ui) {
	        $(event.target).parent().css('position', 'fixed');
	    },
		close: function(event, ui) { 
			$(this).dialog('destroy');
			$("#modaldialog").html('');
		},
		open: function() {
		$.ajax({
			url: url,
			success: function(data) {
				$("#modaldialog").html(data);
			}
			,error: function(){
				$("#modaldialog").html(tstr_error_load_page);
			}
		});
		$(this).siblings('.ui-dialog-buttonpane').find('button:eq(0)').focus(); 
		}
	});
}

function load_dm(url,title,w,h){
	var buttons = {}
	buttons[tstr_close] = function() { $(this).dialog("close");};
	var width = 'auto',height='auto';
	if (typeof w !== 'undefined')
		width = w;
	if (typeof h !== 'undefined')
		height = h;

	$.ajax({
		url: url,
		success: function(data) {
			$("#modaldialog").html(data).dialog({
				modal:true,
				title:title,
				autoOpen:true,
				width:width,
				height:height,
				buttons:buttons,
				close: function(event, ui) { 
					$(this).dialog('destroy');
					$("#modaldialog").html('');
				},
				open: function() {
					$(this).siblings('.ui-dialog-buttonpane').find('button:eq(0)').focus(); 
				}
			});
		},error: function(){
			alert(tstr_error_load_page);
		}
		
	});
}

function load_message_dm(url,title){
	var buttons = {}
	buttons[tstr_send_message] = function() { sendMessage();};
	buttons[tstr_cancel] = function() { $(this).dialog("close");};

	$.ajax({
		url: url,
		success: function(data) {
			$("#modaldialog").html(data).dialog({
				modal:true,
				title:title,
				autoOpen:true,
				width:'auto',
				buttons: buttons,
				close: function(event, ui) { 
					$(this).dialog('destroy');
					$("#modaldialog").html('');
				}
			});
		}
	});
}

function dialog_notyet(){
	$('#dialog').dialog('open');
	return false;
}

function load_tvcontent(url) {
	$("#tvcontent").load(url);
	return false;
}

function load_tvcontent_spin(url) {
	$("#tvcontent").html(loadspinner).load(url);
	return false;
}

function load_maincontent(url) {
	if (lastcontenturl != url || url.includes('screenshot') || url.includes('timer')) {
		$("#content_container").load(url);
		lastcontenturl = url;
	}
	return false;
}

function load_maincontent_spin(url) {
	if (lastcontenturl != url) {
		var sp = '<div id="content_main" style="min-height: 500px;">'+loadspinner+'</div>';
		$("#content_container").html(sp).load(url);
		lastcontenturl = url;
	}
	return false;
}

function webapi_execute(url, callback) {
	var jqxhr = $.ajax( url ).done(function() { 
	if (typeof callback !== 'undefined') {
			callback();
		}
	});
	return false;
}

function toggle_chan_des(evId, sRef, idp) {
	var url = 'ajax/eventdescription?sref=' + escape(sRef) + '&idev=' + evId;
	var iddiv = "#" + idp;
	$(iddiv).load(url);
	$(iddiv).slideToggle(200);
}

function open_epg_dialog(sRef,Name) {
	var url = "ajax/epgdialog?sref=" + escape(sRef);
	
	var w = $(window).width() -100;
	var h = $(window).height() -100;
	
	var buttons = {}
	buttons[tstr_close] = function() { $(this).dialog("close");};
	buttons[tstr_open_in_new_window] = function() { $(this).dialog("close"); open_epg_pop(sRef);};
	
	load_dm_spinner(url,Name,w,h,buttons);
}

function open_epg_search_dialog() {
	var spar = $("#epgSearch").val();
	var url = "ajax/epgdialog?sstr=" + encodeURIComponent(spar);
	$("#epgSearch").val("");
	
	var w = $(window).width() -100;
	var h = $(window).height() -100;
	
	var buttons = {}
	buttons[tstr_close] = function() { $(this).dialog("close");};
	buttons[tstr_open_in_new_window] = function() { $(this).dialog("close"); open_epg_search_pop(spar);};
	
	load_dm_spinner(url,tstr_epgsearch,w,h,buttons);
}

function _epg_pop(url) {
	$.popupWindow(url, {
		height: $(window).height(),
		width: $(window).width(),
		toolbar: false,
		scrollbars: true
	});	
}

function open_epg_search_pop(spar) {
	_epg_pop("ajax/epgpop?sstr=" + encodeURIComponent(spar));
}

function open_epg_pop(sRef) {
	_epg_pop('ajax/epgpop?sref=' + escape(sRef));
}

function addTimerEvent(sRef, eventId) {
	webapi_execute("/api/timeraddbyeventid?sRef=" + sRef + "&eventid=" + eventId,
		function() {
			alert(tstr_timer_added); 
		} 
	);
}
function addTimerEventPlay(sRef, eventId) {
	webapi_execute("/api/timeraddbyeventid?sRef=" + sRef + "&eventid=" + eventId + "&eit=0&disabled=0&justplay=1&afterevent=3",
		function() {
			alert(tstr_timer_added); 
		} 
	);
}

function addEditTimerEvent(sRef, eventId) {
	var url="/api/event?sref=" + sRef + "&idev=" + eventId;
<<<<<<< HEAD
	$.ajax({
		url: url,
		dataType: "json",
		success: function(result) { 
			if (typeof result !== 'undefined' && typeof result.event !== 'undefined') {
				addTimer(result.event);
			}
			else
				alert("Event not found");
		},
		error: function(data) {}
=======
	$.getJSON(url, function(result){
		if (typeof result !== 'undefined' && typeof result.event !== 'undefined') {
			addTimer(result.event);
		}
		else
			alert(tstr_event_not_found);
>>>>>>> f7b52cf4
	});
}

function addAutoTimerEvent(sRef, sname, title ,begin, end) {
	at2add = {
			"name" : title,
			"from" : begin,
			"to" : end,
			"sref" : sRef,
			"sname" : sname
		};
		
		var atd=$('#atdialog');
		if (atd != 'undefined')
		{
			$("#content_container").load('/ajax/at', function() { 
				$("#atdialog").show(200).draggable();
			});
		}
		else {
		
		// open the autotimer edit view with a new autotimer
		load_maincontent('ajax/at');
		
		}
		$("#modaldialog").dialog('destroy');
		$("#modaldialog").html('');
}

function delTimerEvent(obj) {
	// TODO: get timerinfo from event
}

function toggleTimerStatus(sRef, begin, end) {
	var url="/api/timertogglestatus?";
	var data = { sRef: sRef, begin: begin, end: end };
	
	$.ajax({
		url: url,
		dataType: "json",
		data:data,
		success: function(result) { 
			var obj = $('#img-'+begin+'-'+end);
			obj.removeClass("fa-square-o");
			obj.removeClass("fa-check-square-o");
			obj.addClass(result['disabled'] ? "fa-square-o" : "fa-check-square-o");
		},
		error: function(data) {}
	});
}

function deleteTimer(sRef, begin, end, title) {
	var t = decodeURIComponent(title);
	if (confirm(tstr_del_timer + ": " + t) === true) {
		webapi_execute("/api/timerdelete?sRef=" + sRef + "&begin=" + begin + "&end=" + end, 
			function() { $('#'+begin+'-'+end).remove(); } 
		);
	}
}

function cleanupTimer() {
	webapi_execute("/api/timercleanup", function() { load_maincontent('/ajax/timers'); });
}

function renameMovie(sRef, title) {
	var newname=prompt(tstr_ren_recording, title);
	if (newname && newname!=title){
		webapi_execute("/api/movierename?sRef=" + sRef+"&newname="+newname);
		// TODO: check the api result first
	}
}

function deleteMovie(sRef, divid, title) {
	if (confirm(tstr_del_recording + ": " + title) === true) {
		webapi_execute("/api/moviedelete?sRef=" + sRef);
		// TODO: check the api result first
		$('#' + divid).remove();
	}
}


function playRecording(sRef) {
	var sr = sRef.replace(/-/g,'%2D').replace(/_/g,'%5F').replace(/\//g,'%2F');
	// for debugging 
	console.debug(sr);
	var url = '/api/zap?sRef=' + sr;
	
	webapi_execute(url,
	function() {
		$("#osd").html(" ");
		$("#osd_bottom").html(" ");
	});
}

function zapChannel(sRef, sname) {
	var url = '/api/zap?sRef=' + escape(sRef);
	webapi_execute(url,
	function() {
		$("#osd").html(tstr_zap_to + ': ' + sname);
		$("#osd_bottom").html(" ");
	});
}

function toggleStandby() {
	if (shiftbutton) {
		webapi_execute('api/set_powerup_without_waking_tv');
	}
	webapi_execute('api/powerstate?newstate=0');
	setTimeout(getStatusInfo, 1500);
}

function getStatusInfo() {

	$.ajax({
		url: '/api/statusinfo',
		dataType: "json",
		cache: false,
		success: function(statusinfo) { 
		// Set Volume
		$("#slider").slider("value", statusinfo['volume']);
		$("#amount").val(statusinfo['volume']);

// TODO: remove images
		
		// Set Mute Status
		if (statusinfo['muted'] == true) {
			mutestatus = 1;
			$("#volimage").attr("src","/images/volume_mute.png");
		} else {
			mutestatus = 0;
			$("#volimage").attr("src","/images/volume.png");
		}
// TODO: remove inline style

		var stream = "";
		if ((statusinfo['currservice_station']) && ((statusinfo['currservice_serviceref'].indexOf("1:0:1") !== -1) || (statusinfo['currservice_serviceref'].indexOf("1:134:1") !== -1))) {
			stream = "<div id='osdicon'>";
			if (statusinfo['transcoding']) {
				stream += "<a href='#' onclick=\"jumper8001('" + statusinfo['currservice_serviceref'] + "', '" + statusinfo['currservice_station'] + "')\"; title='" + tstr_stream + ": " + statusinfo['currservice_station'] + "'><i class='fa fa-desktop'></i></a>";
				stream += "<a href='#' onclick=\"jumper8002('" + statusinfo['currservice_serviceref'] + "', '" + statusinfo['currservice_station'] + "')\"; title='" + tstr_stream + " (" + tstr_transcoded + "): " + statusinfo['currservice_station'] + "'><i class='fa fa-mobile'></i></a>";
			} else {
				stream += "<a target='_blank' href='/web/stream.m3u?ref=" + statusinfo['currservice_serviceref'] + "&name=" + statusinfo['currservice_station'] + "' title='" + tstr_stream + ": " + statusinfo['currservice_station'] + "'><i class='fa fa-desktop'></i></a>";
			}
			stream +="</div>";
			$("#osd").html(stream + "<a href='#' onClick='load_maincontent(\"ajax/tv\");return false;'><span class='osdch'>" + statusinfo['currservice_station'] + "</span></a>&nbsp;&nbsp;" + statusinfo['currservice_begin'] + " - " + statusinfo['currservice_end'] + "&nbsp;&nbsp;" + "<a style='color:#ffffff;text-decoration:none;' href=\"#\" onclick=\"open_epg_pop('" + statusinfo['currservice_serviceref'] + "')\" title='" + statusinfo['currservice_fulldescription'] + "'>" + statusinfo['currservice_name'] + "</a>");
			$("#osd_bottom").html(statusinfo['currservice_description']);
		} else if ((statusinfo['currservice_station']) && ((statusinfo['currservice_serviceref'].indexOf("1:0:2") !== -1) || (statusinfo['currservice_serviceref'].indexOf("1:134:2") !== -1))) {
			stream = "<div id='osdicon'>";
			stream += "<a target='_blank' href='/web/stream.m3u?ref=" + statusinfo['currservice_serviceref'] + "&name=" + statusinfo['currservice_station'] + "' title='" + tstr_stream + ": " + statusinfo['currservice_station'] + "'><i class='fa fa-desktop'></i></a>";
			stream +="</div>";
			$("#osd").html(stream + "<span style='color:#EA7409;font-weight:bold;'>" + "<a style='color:#EA7409;font-weight:bold;text-decoration:none;' href='#' onClick='load_maincontent(\"ajax/radio\");return false;'>" + statusinfo['currservice_station'] + "</a></span>&nbsp;&nbsp;" + statusinfo['currservice_begin'] + " - " + statusinfo['currservice_end'] + "&nbsp;&nbsp;" + "<a style='color:#ffffff;text-decoration:none;' href=\"#\" onclick=\"open_epg_pop('" + statusinfo['currservice_serviceref'] + "')\" title='" + statusinfo['currservice_fulldescription'] + "'>" + statusinfo['currservice_name'] + "</a>");
			$("#osd_bottom").html(statusinfo['currservice_description']);
		} else if ((statusinfo['currservice_station']) && ((statusinfo['currservice_serviceref'].indexOf("1:0:0") !== -1))) {
			stream = "<div id='osdicon'>";
			if (statusinfo['transcoding']) {
				stream += "<a href='#' onclick=\"jumper80('" + statusinfo['currservice_filename'] + "')\"; title='" + tstr_stream + ": " + statusinfo['currservice_station'] + "'><i class='fa fa-desktop'></i></a>";
				stream += "<a href='#' onclick=\"jumper8003('" + statusinfo['currservice_filename'] + "')\"; title='" + tstr_stream + " (" + tstr_transcoded + "): " + statusinfo['currservice_station'] + "'><i class='fa fa-mobile'></i></a>";
			} else {
				stream += "<a target='_blank' href='/web/ts.m3u?file=" + statusinfo['currservice_filename'] + "' title='" + tstr_stream + ": " + statusinfo['currservice_station'] + "'><i class='fa fa-desktop'></i></a>";
			}
			stream +="</div>";
			$("#osd").html(stream + "<span style='color:#EA7409;font-weight:bold;'>" + statusinfo['currservice_station'] + "</span>&nbsp;&nbsp;" + statusinfo['currservice_begin'] + " - " + statusinfo['currservice_end'] + "&nbsp;&nbsp;" + statusinfo['currservice_name']);
			$("#osd_bottom").html(statusinfo['currservice_description']);
		} else if (statusinfo['currservice_station']) {
			$("#osd").html("<span style='color:#EA7409;font-weight:bold;'>" + statusinfo['currservice_station'] + "</span>&nbsp;&nbsp;" + statusinfo['currservice_begin'] + " - " + statusinfo['currservice_end'] + "&nbsp;&nbsp;" + statusinfo['currservice_name']);
			$("#osd_bottom").html(statusinfo['currservice_description']);
		} else {
			$("#osd").html(tstr_nothing_play);
			$("#osd_bottom").html('');
		}
		
// TODO: remove images
		var status = "";
		if (statusinfo['isRecording'] == 'true') {
			var timercall = "load_maincontent('ajax/timers'); return false;";
			status = "<a href='#' onClick='load_maincontent(\"ajax/timers\"); return false;'><img src='../images/ico_rec.png' title='" + tstr_rec_status + statusinfo['Recording_list'] + "' alt='" + tstr_rec_status + "' /></a>";
		}
		status += "<a href='#' onClick='toggleStandby();return false'><img src='../images/ico_";
		if (statusinfo['inStandby'] == 'true') {
			status += "standby.png' title='" + tstr_on + "' alt='" + tstr_standby;
		} else {
			status += "on.png' title='" + tstr_standby + "' alt='" + tstr_on;
		}
		status += "' width='58' height='24' /></a>";
		$("#osd_status").html(status);
	} , error: function() {
		$("#osd, #osd_bottom").html("");
	}
	});
}

function grabScreenshot(mode) {
	$('#screenshotspinner').show();
	
	$('#screenshotimage').load(function(){
	  $('#screenshotspinner').hide();
	});

	if (mode != "auto") {
		screenshotMode = mode;
	} else {
		mode = screenshotMode;
	}
	timestamp = new Date().getTime();
	if (($('#screenshotRefreshHD').is(':checked'))){
		$('#screenshotimage').attr("src",'/grab?format=jpg&mode=' + mode + '&timestamp=' + timestamp);
	} else {
		$('#screenshotimage').attr("src",'/grab?format=jpg&r=700&mode=' + mode + '&timestamp=' + timestamp);
	}
	$('#screenshotimage').attr("width",700);
}

function getMessageAnswer() {
	$.ajax({
		url: '/api/messageanswer',
		dataType: "json",
		success: function(result) { 
			$('#messageSentResponse').html(result['message']);
		}
	});
}

function countdowngetMessage() {
	MessageAnswerCounter--;
// TODO: the default answer is yes and for this case we stop the timeout two seconds before
// Bad Workaround but it works
	if(MessageAnswerCounter<3) { 
		getMessageAnswer();
		return;
	}
	$('#messageSentResponse').html(tstr_sent_wait + ' ' + MessageAnswerCounter);
	setTimeout(countdowngetMessage, 1000);
}

function sendMessage() {
	var text = $('#messageText').val();
	var type = $('#messageType').val();
	var timeout = $('#messageTimeout').val();

	$.ajax({
		url: '/api/message?text=' + text + '&type=' + type + '&timeout=' + timeout,
		dataType: "json",
		success: function(result) { 
			$('#messageSentResponse').html(result['message']);
			if(type==0)
			{
				MessageAnswerCounter=timeout;
				setTimeout(countdowngetMessage, 1000);
			}
		}
	});
}

function toggleMenu(name) {
	var expander_id = "#leftmenu_expander_" + name;
	var container_id = "#leftmenu_container_" + name;
	if ($(expander_id).hasClass("ui-icon-caret-1-w")) {
		$(expander_id).removeClass("ui-icon-caret-1-w");
		$(expander_id).addClass("ui-icon-caret-1-s");
		$(container_id).show('fast');
		webapi_execute("/api/expandmenu?name=" + name);
	}
	else {
		$(expander_id).addClass("ui-icon-caret-1-w");
		$(expander_id).removeClass("ui-icon-caret-1-s");
		$(container_id).hide('fast');
		webapi_execute("/api/collapsemenu?name=" + name);
	}
}

// keep checkboxes syncronized
$(function() {
	$("input[name=remotegrabscreen]").click(function(evt) {
		$('input[name=remotegrabscreen]').attr('checked', evt.currentTarget.checked);
		webapi_execute("/api/remotegrabscreenshot?checked=" + evt.currentTarget.checked);
	});
});

$(function() {
	$("input[name=zapstream]").click(function(evt) {
		$('input[name=zapstream]').attr('checked', evt.currentTarget.checked);
		webapi_execute("/api/zapstream?checked=" + evt.currentTarget.checked);
	});
});

$(function() {
	$("input[name=epgsearchtype]").click(function(evt) {
		$('input[name=epgsearchtype]').attr('checked', evt.currentTarget.checked);
		webapi_execute("/api/epgsearchtype?checked=" + evt.currentTarget.checked);
	});
});

$(window).keydown(function(evt) {
	if (evt.which == 16) { 
		shiftbutton = true;
	}
}).keyup(function(evt) {
	if (evt.which == 16) { 
		shiftbutton = false;
	}
});

function callScreenShot(){
	if ($('input[name=remotegrabscreen]').is(':checked'))
	{
		if (lastcontenturl == 'ajax/screenshot') {
			grabScreenshot(screenshotMode);
		} else {
			load_maincontent('ajax/screenshot');
		}
	}
}

function pressMenuRemote(code) {
	if (shiftbutton) {
		webapi_execute("/api/remotecontrol?type=long&command=" + code);
	} else {
		webapi_execute("/api/remotecontrol?command=" + code);
	}
	if (grabTimer > 0) {
		clearTimeout(grabTimer);
	}
	grabTimer = setTimeout("callScreenShot()", 1000);
}

function toggleFullRemote() {
	$("#menucontainer").toggle();
	$("#remotecontainer").toggle();
}

function saveConfig(key, value) {
	webapi_execute("/api/saveconfig?key=" + escape(key) + "&value=" + escape(value));
	if (key == "config.usage.setup_level") {
		// TODO: refresh the menu box with new sections list
		$("#content_container").load(lastcontenturl);
	}
}

function numberTextboxKeydownFilter(event) {
	if (event.keyCode == 46 || event.keyCode == 8 || event.keyCode == 9) {
		return;
	}
	if ((event.keyCode < 48 || event.keyCode > 57) && (event.keyCode < 96 || event.keyCode > 105)) {
		event.preventDefault();
	}
}

/* Timer management start */

var current_serviceref;
var current_begin;
var current_end;
var timeredit_initialized = false;
var timeredit_begindestroy = false;

function initTimerBQ(radio) {

	var url="/api/getallservices";
	if (radio == true) {
		url += "?type=radio"
	}

	$.ajax({
		async: false,
		url: url,
		success: function(data) {
			services = $.parseJSON(data);
			if (services.result) {
				$('#bouquet_select').find('option').remove().end();
				for (var id in services.services) {
					service = services.services[id];
					for (var id2 in service.subservices) {
						subservice = service.subservices[id2];
						$('#bouquet_select').append($("<option></option>").attr("value", subservice.servicereference).text(subservice.servicename));
					}
				}
			}
		}
	});

}

function initTimerEdit(radio) {
	
	initTimerBQ(radio);
	
	$.ajax({
		async: false,
		url: "/api/getlocations",
		success: function(data) {
			locs = $.parseJSON(data);
			if (locs.result) {
				$('#dirname').find('option').remove().end();
				$('#dirname').append($("<option></option>").attr("value", "None").text("Default"));
						
				for (var id in locs.locations) {
					loc = locs.locations[id];
					$('#dirname').append($("<option></option>").attr("value", loc).text(loc));
				}
			}
		}
	});
	
	$.ajax({
		async: false,
		url: "/api/gettags",
		success: function(data) {
			tags = $.parseJSON(data);
			if (tags.result) {
				for (var id in tags.tags) {
					tag = tags.tags[id];
					$('#tagsnew').append("<input type='checkbox' name='tagsnew' value='"+tag+"' id='tag_"+tag+"'/><label for='tag_"+tag+"'>"+tag+"</label>");
				}
				$('#tagsnew').buttonset();
			}
		}
	});
	
	timeredit_initialized = true;
}

function checkVPS()
{
	if($('#vpsplugin_enabled').is(':checked')) {
		$('#vpsplugin_safemode').show();
		$('#has_vpsplugin2').show();
	}
	else {
		$('#vpsplugin_safemode').hide();
		$('#has_vpsplugin2').hide();
	}

}

function initTimerEditBegin()
{
	$('#timerbegin').datetimepicker({
		
		timeText: tstr_time,
		hourText: tstr_hour,
		minuteText: tstr_minute,
		currentText: tstr_now,
		closeText: tstr_done,
		monthNames: [tstr_january, tstr_february, tstr_march, tstr_april, tstr_may, tstr_june, tstr_july, tstr_august, tstr_september, tstr_october, tstr_november, tstr_december],
		dayNames: [tstr_sunday, tstr_monday, tstr_tuesday, tstr_wednesday, tstr_thursday, tstr_friday, tstr_saturday, tstr_sunday],
		dayNamesMin: [tstr_su, tstr_mo, tstr_tu, tstr_we, tstr_th, tstr_fr, tstr_sa, tstr_su],
		
		dateFormat: 'dd.mm.yy',
		timeFormat: 'HH:mm',
		onClose: function(dateText, inst) {
			if ($('#timerend').val() != '' &&
				$(this).datetimepicker('getDate') > $('#timerend').datetimepicker('getDate')) {
					$('#error').text(tstr_start_after_end);
					$('#errorbox').show();
			}
			else
				$('#errorbox').hide();
		}
	});
}

function editTimer(serviceref, begin, end) {
	serviceref=decodeURI(serviceref);
	current_serviceref = serviceref;
	current_begin = begin;
	current_end = end;
	
	var radio = false;
	if (typeof serviceref !== 'undefined') {
		radio = ( serviceref.substring(0,6) == '1:0:2:');
	}
	
	$('#cbtv').prop('checked',!radio);
	$('#cbradio').prop('checked',radio);
	
	if (!timeredit_initialized) {
		initTimerEdit(radio);
	}
	else
	{
		var _chsref=$("#bouquet_select option:last").val();
		if(radio && _chsref.substring(0,6) !== '1:0:2:')
			initTimerEdit(radio);
		if(!radio && _chsref.substring(0,6) == '1:0:2:')
			initTimerEdit(radio);
	}
	
	if (timeredit_begindestroy) {
		initTimerEditBegin();
		timeredit_begindestroy=false;
	}

	$.ajax({
		async: false,
		url: "/api/timerlist",
		success: function(data) {
			timers = $.parseJSON(data);
			if (timers.result) {
				for (var id in timers.timers) {
					timer = timers.timers[id];
					if (timer.serviceref == serviceref &&
						Math.round(timer.begin) == Math.round(begin) &&
						Math.round(timer.end) == Math.round(end)) {
							$('#timername').val(timer.name);
							$('#description').val(timer.description);
							$('#bouquet_select').val(timer.serviceref);
							if(timer.serviceref !== $('#bouquet_select').val()) {
								$('#bouquet_select').append($("<option></option>").attr("value", timer.serviceref).text(timer.servicename));
								$('#bouquet_select').val(timer.serviceref);
							}
							$('#dirname').val(timer.dirname);
							if(timer.dirname !== $('#dirname').val()) {
								current_location = "<option value='" + timer.dirname + "'>" + timer.dirname + "</option>";
								$('#dirname').append(current_location);
								$('#dirname').val(timer.dirname);
							}
							$('#enabled').prop("checked", timer.disabled == 0);
							$('#justplay').prop("checked", timer.justplay);
							$('#afterevent').val(timer.afterevent);
							$('#errorbox').hide();
							var flags=timer.repeated;
							for (var i=0; i<7; i++) {
								$('#day'+i).attr('checked', ((flags & 1)==1));
								flags >>= 1;
							}
							$('#repeatdays').buttonset('refresh');
							
							$('#tagsnew').find('input').attr('checked',false);
							var tags = timer.tags.split(' ');
							for (var j=0; j<tags.length; j++) {
								$('#tag_'+tags[j]).attr('checked', true);
							}
							$('#tagsnew').buttonset('refresh');
							
							$('#timerbegin').datetimepicker('setDate', (new Date(Math.round(timer.begin) * 1000)));
							$('#timerend').datetimepicker('setDate', (new Date(Math.round(timer.end) * 1000)));
							
							var r = (timer.state === 2);
							// don't allow edit some fields if running
							if(r) {
								$('#timerbegin').datetimepicker('destroy');
								timeredit_begindestroy=true;
								$('#timerbegin').addClass('ui-state-disabled');
								$('#timername').addClass('ui-state-disabled');
								$("#dirname option").not(":selected").attr("disabled", "disabled");
								$("#bouquet_select option").not(":selected").attr("disabled", "disabled");
							} else {
								$('#timername').removeClass('ui-state-disabled');
								$('#timerbegin').removeClass('ui-state-disabled');
								$("#dirname option").removeAttr('disabled');
								$("#bouquet_select option").removeAttr('disabled');
							}
							$('#timerbegin').prop('readonly', r);
							$('#timername').prop('readonly',r);
							
							if (typeof timer.vpsplugin_enabled !== 'undefined')
							{
								$('#vpsplugin_enabled').prop("checked", timer.vpsplugin_enabled);
								$('#vpsplugin_safemode').prop("checked", !timer.vpsplugin_overwrite);
								$('#has_vpsplugin1').show();
								checkVPS();
							}
							else {
								$('#has_vpsplugin1').hide();
							}
							
							if (typeof timer.always_zap !== 'undefined')
							{
								$('#always_zap1').show();
								$('#always_zap').prop("checked", timer.always_zap==1);
								$('#justplay').prop("disabled",timer.always_zap==1);
							} else {
								$('#always_zap1').hide();
							}
							
							openTimerDlg(tstr_edit_timer + " - " + timer.name);
							
							break;
						}
				}
			}
		}
	});
}

function addTimer(evt,chsref,chname,top) {
	current_serviceref = '';
	current_begin = -1;
	current_end = -1;
	servicename = '';

	var begin = -1;
	var end = -1;
	var serviceref = '';
	var title = '';
	var desc = '';
	var margin_before = 0;
	var margin_after = 0;

	if (typeof evt !== 'undefined' && evt != '') {
		begin = evt.begin;
		end = evt.begin+evt.duration;
		serviceref = evt.sref;
		servicename = evt.channel;
		title = evt.title;
		desc = evt.shortdesc;
		margin_before = evt.recording_margin_before;
		margin_after = evt.recording_margin_after;
	}

	var lch=$('#bouquet_select > option').length;

	var radio = false;
	if (typeof chsref !== 'undefined') {
		radio = ( chsref.substring(0,6) == '1:0:2:');
	}

	$('#cbtv').prop('checked',!radio);
	$('#cbradio').prop('checked',radio);

	if (!timeredit_initialized || lch < 2) {
		initTimerEdit(radio);
	}
	else
	{
		var _chsref=$("#bouquet_select option:last").val();
		if(radio && _chsref.substring(0,6) !== '1:0:2:')
			initTimerEdit(radio);
		if(!radio && _chsref.substring(0,6) == '1:0:2:')
			initTimerEdit(radio);
	}

	if (typeof chsref !== 'undefined' && typeof chname !== 'undefined') {
		serviceref = chsref;
		title = chname;
		if ($('#bouquet_select').val(chsref) === 'undefined') {
			$('#bouquet_select').append($("<option></option>").attr("value", serviceref).text(chname));
		}
	}

	$('#timername').val(title);
	$('#description').val(desc);
	$('#dirname').val("None");
	$('#enabled').prop("checked", true);
	$('#justplay').prop("checked", false);
	$('#afterevent').val(3);
	$('#errorbox').hide();

	for (var i=0; i<7; i++) {
		$('#day'+i).attr('checked', false);
	}
	$('#repeatdays').buttonset('refresh');
	
	$('#tagsnew').find('input').attr('checked',false);
	$('#tagsnew').buttonset('refresh');

	var begindate = begin !== -1 ? new Date( (Math.round(begin) - margin_before*60) * 1000) : new Date();
	$('#timerbegin').datetimepicker('setDate', begindate);
	var enddate = end !== -1 ? new Date( (Math.round(end) + margin_after*60) * 1000) : new Date(begindate.getTime() + (60*60*1000));
	$('#timerend').datetimepicker('setDate', enddate);

	$('#bouquet_select').val(serviceref);
	if (serviceref !== $('#bouquet_select').val() && typeof servicename !== 'undefined' && servicename != '') {
		$('#bouquet_select').append($("<option></option>").attr("value", serviceref).text(servicename));
		$('#bouquet_select').val(serviceref);
	}

	openTimerDlg(tstr_add_timer);
}

function openTimerDlg(title)
{
	$('#editTimerForm').dialog("open");
	$('#editTimerForm').dialog("option", "title", title);

}

/* Timer management end */

function InitAccordeon(obj)
{
	// init accordeon for jquery UI 1.8.x
	/*
	$(obj).accordion({
		active: false,
		change: function(event, ui) {
			ui.oldContent.empty();
			ui.oldContent.html(tstr_loading + " ...");
			ui.newContent.load(ui.newHeader.find('a').attr('id'));
		},
		autoHeight: false,
		collapsible: true
	});
	*/
	// init accordeon for jquery UI 1.11.x
	
	$(obj).accordion({
		active: true,
		animate: false,
		activate: function(event, ui) {
			ui.oldPanel.empty();
			ui.oldPanel.html(tstr_loading + " ...");
			ui.newPanel.load(ui.newHeader.find('a').attr('id'));
		},
		heightStyle: "content",
		collapsible: true
	});
	
}

function RefreshMEPG()
{
	if(typeof(Storage) !== "undefined") {
		if(localStorage.lastmbq)
		{
			var bq= "?bref=" + localStorage.lastmbq;
			$("#tvcontent").html(loadspinner).load('ajax/multiepg' + bq,function() {
				ExpandMEPG();
			});
		}
	}

}

function ExpandMEPG()
{
	$("#expandmepg").hide();
	$("#compressmepg").show();
	$("#refreshmepg").show();
	$("#header").hide();
	$("#leftmenu").hide();
	$('#content').css('margin-left', '5px')
	$('#tvcontentmain > #toolbar-header').hide();
	$("#tbl1body").height('100%');
	$("#tvcontent").css('height','100%');
	$("#tvcontentmain").css('height','950px');
	fixTableHeight();
}

function CompressMEPG()
{
	$("#refreshmepg").hide();
	$("#expandmepg").show();
	$("#compressmepg").hide();
	$("#header").show();
	$("#leftmenu").show();
	$('#content').css('margin-left', '185px')
	$('#tvcontentmain > #toolbar-header').show();
	$("#tvcontent").css('height','730px');
	$("#tvcontentmain").css('height','800px');
	fixTableHeight();
}

//$(window).resize(function(){ mainresize(); });

function mainresize()
{
	console.log("WH" + $( window ).height() + "TVH" + $("#tvcontentmain").height());

	if($("#tvcontentmain")) {
		//$("#tvcontentmain").height($( window ).height()-220);
		try {fixTableHeight(); } catch(err) {}
	}
}

var mepgdirect=0;

function InitBouquets(tv)
{
	var mode="";
	if (tv===true) {
		$('#btn0').click(function(){
			$("#expandmepg").hide();
			$("#tvcontent").html(loadspinner).load("ajax/current");
		});
		$('#btn5').click(function(){
			var bq="";
			if(typeof(Storage) !== "undefined") {
				if(localStorage.lastmbq)
				{
					bq= "?bref=" + localStorage.lastmbq;
				}
			}
			$("#tvcontent").html(loadspinner).load('ajax/multiepg' + bq);
			$("#expandmepg").show();
		});

	} 
	else {
		mode= "?stype=radio";
		$('#btn0').click(function(){
			$("#tvcontent").html(loadspinner).load("ajax/current"+ mode);
		});
	}
	$('#btn1').click(function(){
		$("#expandmepg").hide();
		$("#tvcontent").html(loadspinner).load("ajax/bouquets" + mode);
	});
	$('#btn2').click(function(){
		$("#expandmepg").hide();
		$("#tvcontent").html(loadspinner).load("ajax/providers" + mode);
	});
	$('#btn3').click(function(){
		$("#expandmepg").hide();
		$("#tvcontent").load("ajax/satellites" + mode);
	});
	$('#btn4').click(function(){
		$("#expandmepg").hide();
		$("#tvcontent").html(loadspinner).load("ajax/channels" + mode);
	});
	
	$("#tvbutton").buttonset();

	var link = "ajax/bouquets" + mode;

	if (tv===true) {
		var parts=window.location.href.toLowerCase().split("#");
		window.location.hash="";
		if (parts[1] == 'tv') {
			if(parts[2] == 'mepg' || parts[2] == 'mepgfull')
			{
				mepgdirect=0;
				if(parts[2] == 'mepgfull')
					mepgdirect=1;
				$("#btn5").click();
				return;
			}
		}
	}
	
	$("#tvcontent").load("ajax/bouquets" + mode);
	
	if (theme == 'pepper-grinder')
		$("#tvcontent").addClass('ui-state-active');
}


/* Vu+ Transcoding begin*/

function getWinSize(win) {
	if(!win) win = window;
	var s = {};
	if(typeof win.innerWidth != "undefined") {
		s.screenWidth = win.screen.width;
		s.screenHeight = win.screen.height;
	} else {
		s.screenWidth = 0;
		s.screenHeight = 0;
	}
	return s;
}

function getDeviceType() {
	var ss = getWinSize();
	var screenLen = ( ss.screenHeight > ss.screenWdith ) ? ss.screenHeight : ss.screenWidth;
	return ( screenLen < 500 ) ? "phone":"tab";
}

function getOSType() {
	var agentStr = navigator.userAgent;

	if(agentStr.indexOf("iPod") > -1 || agentStr.indexOf("iPhone") > -1 || agentStr.indexOf("iPad") > -1 || agentStr.indexOf("ipod") > -1 || agentStr.indexOf("iphone") > -1 || agentStr.indexOf("ipad") > -1)
		return "ios";
	else if(agentStr.indexOf("Android") > -1 || agentStr.indexOf("android") > -1)
		return "android";
	else if(agentStr.indexOf("BlackBerry") > -1 || agentStr.indexOf("blackberry") > -1)
		return "blackberry";
	else
		return "unknown";
}

function jumper80( file ) {
	var deviceType = getDeviceType();
	document.portFormTs.file.value = file;
	document.portFormTs.device.value = "etc";
	document.portFormTs.submit();
}

function jumper8003( file ) {
	var deviceType = getDeviceType();
	document.portFormTs.file.value = file;
	document.portFormTs.device.value = "phone";
	document.portFormTs.submit();
}

function jumper8002( sref, sname ) {
	var deviceType = getDeviceType();
	document.portForm.ref.value = sref;
	document.portForm.name.value = sname;
	document.portForm.device.value = "phone";
	document.portForm.submit();
}

function jumper8001( sref, sname ) {
	var deviceType = getDeviceType();
	document.portForm.ref.value = sref;
	document.portForm.name.value = sname;
	document.portForm.device.value = "etc";
	document.portForm.submit();
}

/* Vu+ Transcoding end*/

function ChangeTheme(theme)
{
	$.ajax({
		url: "api/settheme?theme=" + theme,
		success: function() {
			window.location.hash = '#settings';
			window.location.reload(true);
		}
	});
}

function directlink()
{
	var parts=window.location.href.toLowerCase().split("#");
	var lnk='ajax/tv';
	if(parts[1] == 'radio')
	{
		lnk='ajax/radio';
	}
	if(parts[1] == 'movies')
	{
		lnk='ajax/movies';
	}
	if(parts[1] == 'timer')
	{
		lnk='ajax/timers';
	}
	if(parts[1] == 'settings')
	{
		lnk='ajax/settings';
	}
	if(parts[1] != 'tv') {
		window.location.hash="";
	}
	
	load_maincontent(lnk);
}

function ShowTimers(timers)
{
	if (timers.length > 0)
	{
		
		$( "tbody" ).each(function( index ) {
			var parts=$( this ).data('id').split(';');
			if (parts.length == 3)
			{
				var sref = parts[0];
				var begin = parseInt(parts[1]);
				var end = begin + ( parseInt(parts[2]) * 60 );
				var evt = $( this );
				timers.forEach(function(entry) {
					if(entry["sref"] == sref)
					{
						var b = parseInt(entry["begin"]);
						var e = parseInt(entry["end"]);
						
						// event end > timerbegin & event begin < timer end
						if ( end > b && begin < e ) {
							
							var addt = evt.find('.addtimer').first();
							var delt = evt.find('.deltimer').first();
							var pan = evt.find('.timerpanel').first();
							
							if ( begin >= b && end <= e )
							{
								addt.hide();
								delt.show();
								pan.css("background-color", "red");
							}
							else
							{
								pan.css("background-color", "yellow");
							}
						}
					}
				});
			}
			
		});
		
	
	}
}

var MLHelper;

(function() {

	var MovieListObj = function () {
		var self;
		var _movies = [];
		var currentsort = 'name';
		
		return {
		
			Init: function ( ) {
				self = this;
			},
			Load: function ( newsort) {

				currentsort = newsort;
				$.widget( "custom.iconselectmenu", $.ui.selectmenu, {
					_renderItem: function( ul, item ) {
						var li = $( "<li>" ),
						wrapper = $( "<div>",{ text: item.label } ).prepend (
						$( "<span class='sortimg'>").append (
							$( "<i>", { "class": "fa " + item.element.data("class") })
							)
						);
						return li.append( wrapper ).appendTo( ul );
					}
				});

				$("#moviesort").iconselectmenu({change: function(event, ui) {
					MLHelper.SortMovies(ui.item.value);
					}
				}).addClass("ui-menu-icons");
				
				self.SetSortImg();
				
				self.ReadMovies();
			},
			SetSortImg: function ()
			{
			
				$("#moviesort option").each(function()
				{
					var simg='';
					if( $(this).val() == $( "#moviesort" ).val() )
					{
						simg=$(this).data("class");
						if (simg) {
							var img = $( "<span class='sortimg'>").append (
								$( "<i>", { "class": "fa " + simg })
								)
							$(".ui-selectmenu-text").prepend(img);
						}
					}
				});
			}
			,SortMovies: function(idx)
			{
				var sorted = self._movies.slice(0);
			
				if(idx=='name')
				{
					// sort by name
					sorted.sort(function(a,b) {
						var x = a.title.toLowerCase();
						var y = b.title.toLowerCase();
						return x < y ? -1 : x > y ? 1 : 0;
					});
				
				}
			
				if(idx=='named')
				{
					// sort by name desc
					sorted.sort(function(a,b) {
						var x = b.title.toLowerCase();
						var y = a.title.toLowerCase();
						return x < y ? -1 : x > y ? 1 : 0;
					});
						
				
				}
			
				if(idx=='date')
				{
				
						
					// sort by date desc
					sorted.sort(function(a,b) {
						return b.start - a.start;
					});
				
				
				}
			
				if(idx=='dated')
				{
					
					// sort by date
					sorted.sort(function(a,b) {
						return a.start - b.start;
					});
				
				
				}
				
				$('#movies').empty();
				
				for (var i = 0, len = sorted.length; i < len; i++) {
					$('#movies').append ( 
						sorted[i].html
					);
				}
				
				self.ChangeSort(idx);
				self.SetSortImg();
			
			},
			ChangeSort : function(nsort)
			{
				$.ajax({
					url: "api/setmoviesort?sort=" + nsort,
					success: function() {
					}
				});
			}, 
			ReadMovies :function()
			{
				self._movies = [];
				
				$('#movies').children('.tm_row').each(function() { 
				
				var d = $(this).data('start');
				var t = $(this).data('title');
			
				self._movies.push (
					{
					'id':$(this).attr('id'),
					'title':t,
					'start':d,
					'html': $(this)
					}
				);
				});
			
			}
		
		}

	};
	
	if (typeof MLHelper == 'undefined') {
		MLHelper = new MovieListObj();
		MLHelper.Init();
	}

})();


function setTMHover()
{

	var cls='ui-state-active';

	if (theme=='pepper-grinder') {
		$('.tm_row').removeClass('ui-state-default');
		$('.tm_row').addClass('ui-state-hover');
	}
	
	$('.tm_row').hover(
		function(){ $(this).addClass(cls) },
		function(){ $(this).removeClass(cls) }
	)

}<|MERGE_RESOLUTION|>--- conflicted
+++ resolved
@@ -235,7 +235,6 @@
 
 function load_reboot_dialog(data,title){
 
-<<<<<<< HEAD
 	$("#modaldialog").html(data).dialog({
 		modal:true,
 		title:title,
@@ -248,23 +247,6 @@
 		close: function(event, ui) { 
 			$(this).dialog('destroy');
 			$("#modaldialog").html('');
-=======
-	$.ajax({
-		url: url,
-		success: function(data) {
-			$("#modaldialog").html(data).dialog({
-				modal:true,
-				title:title,
-				autoOpen:true,
-				width:width,
-				height:height,
-				close: function(event, ui) { 
-					$(this).dialog('destroy');
-				},
-			});
-		},error: function(){
-			alert(tstr_error_load_page);
->>>>>>> f7b52cf4
 		}
 	});
 }
@@ -473,7 +455,6 @@
 
 function addEditTimerEvent(sRef, eventId) {
 	var url="/api/event?sref=" + sRef + "&idev=" + eventId;
-<<<<<<< HEAD
 	$.ajax({
 		url: url,
 		dataType: "json",
@@ -482,17 +463,9 @@
 				addTimer(result.event);
 			}
 			else
-				alert("Event not found");
+				alert(tstr_event_not_found);
 		},
 		error: function(data) {}
-=======
-	$.getJSON(url, function(result){
-		if (typeof result !== 'undefined' && typeof result.event !== 'undefined') {
-			addTimer(result.event);
-		}
-		else
-			alert(tstr_event_not_found);
->>>>>>> f7b52cf4
 	});
 }
 
