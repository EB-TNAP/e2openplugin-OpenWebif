--- conflicted
+++ resolved
@@ -1,13 +1,7 @@
 language: python
-
-<<<<<<< HEAD
 
 matrix:
   include:
-=======
-matrix:
-  include:      
->>>>>>> 2e4d2946
     - name: "Python 2.7"
       python: 2.7
       before_install:
@@ -16,11 +10,7 @@
         - sudo npm install -g jshint
         - pip install Cheetah
         - pip install -r requirements.txt
-<<<<<<< HEAD
         - pip install bandit==1.6.2
-=======
-        - pip install bandit
->>>>>>> 2e4d2946
       script:
         - python -m compileall -l . -l plugin -l plugin/backport -l plugin/controllers -l plugin/controllers/models
         - cheetah compile -R plugin
@@ -32,7 +22,6 @@
         - bandit -r plugin -f html -o bandit.html
         - python -m flake8 --ignore=W191,E501,E302 plugin/ --output-file flake8_report.txt
         - jshint ./sourcefiles/js/ | tee jshint1_report.txt
-<<<<<<< HEAD
         - jshint ./sourcefiles/modern/js/ | tee jshint2_report.txt
         - ./create_ipk.sh
         - ./create_ipk.sh novxg
@@ -45,25 +34,13 @@
         - mv "${PKG1}" ./Rel
         - mv "${PKG2}" ./Rel
         - mv "${PKG3}" ./Rel
-=======
-        - jshint ./sourcefiles/themes/absb/js/ | tee jshint2_report.txt
-        - ./create_ipk.sh
-        - export PKG=$(ls -1 *.ipk)
-        - mkdir Rel
-        - touch ./Rel/.nojekyll
-        - mv "${PKG}" ./Rel
->>>>>>> 2e4d2946
         - mv bandit.html ./Rel
         - mv flake8_report.txt ./Rel
         - mv jshint1_report.txt ./Rel
         - mv jshint2_report.txt ./Rel
         - mv 2to3.txt ./Rel
         - mv futurize_stage1.txt ./Rel
-<<<<<<< HEAD
         - mv futurize_stage2.txt ./Rel
-=======
-        - mv futurize_stage1.txt ./Rel
->>>>>>> 2e4d2946
         - cd doc
         - make html
         - cd build/html
@@ -86,8 +63,4 @@
   target_branch: gh-pages
   on:
     branch: master
-<<<<<<< HEAD
-    condition: $TRAVIS_PYTHON_VERSION == "2.7"*
-=======
-    condition: $TRAVIS_PYTHON_VERSION = 2.7.15
->>>>>>> 2e4d2946
+    condition: $TRAVIS_PYTHON_VERSION == "2.7"*